// This file is part of Substrate.

// Copyright (C) 2019-2022 Parity Technologies (UK) Ltd.
// SPDX-License-Identifier: Apache-2.0

// Licensed under the Apache License, Version 2.0 (the "License");
// you may not use this file except in compliance with the License.
// You may obtain a copy of the License at
//
// 	http://www.apache.org/licenses/LICENSE-2.0
//
// Unless required by applicable law or agreed to in writing, software
// distributed under the License is distributed on an "AS IS" BASIS,
// WITHOUT WARRANTIES OR CONDITIONS OF ANY KIND, either express or implied.
// See the License for the specific language governing permissions and
// limitations under the License.

//! A collection of node-specific RPC methods.
//!
//! Since `substrate` core functionality makes no assumptions
//! about the modules used inside the runtime, so do
//! RPC methods defined in `sc-rpc` crate.
//! It means that `client/rpc` can't have any methods that
//! need some strong assumptions about the particular runtime.
//!
//! The RPCs available in this crate however can make some assumptions
//! about how the runtime is constructed and what FRAME pallets
//! are part of it. Therefore all node-runtime-specific RPCs can
//! be placed here or imported from corresponding FRAME RPC definitions.

#![warn(missing_docs)]
#![warn(unused_crate_dependencies)]

use std::sync::Arc;

use jsonrpsee::RpcModule;
use node_primitives::{AccountId, Balance, Block, BlockNumber, Hash, Index};
use sc_client_api::AuxStore;
<<<<<<< HEAD
use sc_consensus_babe::{Config, Session};
use sc_consensus_sessions::SharedSessionChanges;
=======
use sc_consensus_babe::{BabeConfiguration, Epoch};
use sc_consensus_epochs::SharedEpochChanges;
>>>>>>> e24e9ad5
use sc_finality_grandpa::{
	FinalityProofProvider, GrandpaJustificationStream, SharedAuthoritySet, SharedVoterState,
};
use sc_rpc::SubscriptionTaskExecutor;
pub use sc_rpc_api::DenyUnsafe;
use sc_transaction_pool_api::TransactionPool;
use sp_api::ProvideRuntimeApi;
use sp_block_builder::BlockBuilder;
use sp_blockchain::{Error as BlockChainError, HeaderBackend, HeaderMetadata};
use sp_consensus::SelectChain;
use sp_consensus_babe::BabeApi;
use sp_keystore::SyncCryptoStorePtr;

/// Extra dependencies for BABE.
pub struct BabeDeps {
	/// BABE protocol config.
<<<<<<< HEAD
	pub babe_config: Config,
	/// BABE pending session changes.
	pub shared_session_changes: SharedSessionChanges<Block, Session>,
=======
	pub babe_config: BabeConfiguration,
	/// BABE pending epoch changes.
	pub shared_epoch_changes: SharedEpochChanges<Block, Epoch>,
>>>>>>> e24e9ad5
	/// The keystore that manages the keys of the node.
	pub keystore: SyncCryptoStorePtr,
}

/// Extra dependencies for GRANDPA
pub struct GrandpaDeps<B> {
	/// Voting round info.
	pub shared_voter_state: SharedVoterState,
	/// Authority set info.
	pub shared_authority_set: SharedAuthoritySet<Hash, BlockNumber>,
	/// Receives notifications about justification events from Grandpa.
	pub justification_stream: GrandpaJustificationStream<Block>,
	/// Executor to drive the subscription manager in the Grandpa RPC handler.
	pub subscription_executor: SubscriptionTaskExecutor,
	/// Finality proof provider.
	pub finality_provider: Arc<FinalityProofProvider<B, Block>>,
}

/// Full client dependencies.
pub struct FullDeps<C, P, SC, B> {
	/// The client instance to use.
	pub client: Arc<C>,
	/// Transaction pool instance.
	pub pool: Arc<P>,
	/// The SelectChain Strategy
	pub select_chain: SC,
	/// A copy of the chain spec.
	pub chain_spec: Box<dyn sc_chain_spec::ChainSpec>,
	/// Whether to deny unsafe calls
	pub deny_unsafe: DenyUnsafe,
	/// BABE specific dependencies.
	pub babe: BabeDeps,
	/// GRANDPA specific dependencies.
	pub grandpa: GrandpaDeps<B>,
}

/// Instantiate all Full RPC extensions.
pub fn create_full<C, P, SC, B>(
	deps: FullDeps<C, P, SC, B>,
	backend: Arc<B>,
) -> Result<RpcModule<()>, Box<dyn std::error::Error + Send + Sync>>
where
	C: ProvideRuntimeApi<Block>
		+ sc_client_api::BlockBackend<Block>
		+ HeaderBackend<Block>
		+ AuxStore
		+ HeaderMetadata<Block, Error = BlockChainError>
		+ Sync
		+ Send
		+ 'static,
	C::Api: substrate_frame_rpc_system::AccountNonceApi<Block, AccountId, Index>,
	C::Api: pallet_contracts_rpc::ContractsRuntimeApi<Block, AccountId, Balance, BlockNumber, Hash>,
	C::Api: pallet_mmr_rpc::MmrRuntimeApi<Block, <Block as sp_runtime::traits::Block>::Hash>,
	C::Api: pallet_transaction_payment_rpc::TransactionPaymentRuntimeApi<Block, Balance>,
	C::Api: BabeApi<Block>,
	C::Api: BlockBuilder<Block>,
	P: TransactionPool + 'static,
	SC: SelectChain<Block> + 'static,
	B: sc_client_api::Backend<Block> + Send + Sync + 'static,
	B::State: sc_client_api::backend::StateBackend<sp_runtime::traits::HashFor<Block>>,
{
	use pallet_contracts_rpc::{Contracts, ContractsApiServer};
	use pallet_mmr_rpc::{Mmr, MmrApiServer};
	use pallet_transaction_payment_rpc::{TransactionPayment, TransactionPaymentApiServer};
	use sc_consensus_babe_rpc::{Babe, BabeApiServer};
	use sc_finality_grandpa_rpc::{Grandpa, GrandpaApiServer};
	use sc_rpc::dev::{Dev, DevApiServer};
	use sc_sync_state_rpc::{SyncState, SyncStateApiServer};
	use substrate_frame_rpc_system::{System, SystemApiServer};
	use substrate_state_trie_migration_rpc::{StateMigration, StateMigrationApiServer};

	let mut io = RpcModule::new(());
	let FullDeps { client, pool, select_chain, chain_spec, deny_unsafe, babe, grandpa } = deps;

	let BabeDeps { keystore, babe_config, shared_session_changes } = babe;
	let GrandpaDeps {
		shared_voter_state,
		shared_authority_set,
		justification_stream,
		subscription_executor,
		finality_provider,
	} = grandpa;

	io.merge(System::new(client.clone(), pool, deny_unsafe).into_rpc())?;
	// Making synchronous calls in light client freezes the browser currently,
	// more context: https://github.com/paritytech/substrate/pull/3480
	// These RPCs should use an asynchronous caller instead.
	io.merge(Contracts::new(client.clone()).into_rpc())?;
	io.merge(Mmr::new(client.clone()).into_rpc())?;
	io.merge(TransactionPayment::new(client.clone()).into_rpc())?;
	io.merge(
		Babe::new(
			client.clone(),
			shared_session_changes.clone(),
			keystore,
			babe_config,
			select_chain,
			deny_unsafe,
		)
		.into_rpc(),
	)?;
	io.merge(
		Grandpa::new(
			subscription_executor,
			shared_authority_set.clone(),
			shared_voter_state,
			justification_stream,
			finality_provider,
		)
		.into_rpc(),
	)?;

	io.merge(
		SyncState::new(chain_spec, client.clone(), shared_authority_set, shared_session_changes)?
			.into_rpc(),
	)?;

	io.merge(StateMigration::new(client.clone(), backend, deny_unsafe).into_rpc())?;
	io.merge(Dev::new(client, deny_unsafe).into_rpc())?;

	Ok(io)
}<|MERGE_RESOLUTION|>--- conflicted
+++ resolved
@@ -36,13 +36,8 @@
 use jsonrpsee::RpcModule;
 use node_primitives::{AccountId, Balance, Block, BlockNumber, Hash, Index};
 use sc_client_api::AuxStore;
-<<<<<<< HEAD
 use sc_consensus_babe::{Config, Session};
 use sc_consensus_sessions::SharedSessionChanges;
-=======
-use sc_consensus_babe::{BabeConfiguration, Epoch};
-use sc_consensus_epochs::SharedEpochChanges;
->>>>>>> e24e9ad5
 use sc_finality_grandpa::{
 	FinalityProofProvider, GrandpaJustificationStream, SharedAuthoritySet, SharedVoterState,
 };
@@ -59,15 +54,9 @@
 /// Extra dependencies for BABE.
 pub struct BabeDeps {
 	/// BABE protocol config.
-<<<<<<< HEAD
-	pub babe_config: Config,
+	pub babe_config: BabeConfiguration,
 	/// BABE pending session changes.
 	pub shared_session_changes: SharedSessionChanges<Block, Session>,
-=======
-	pub babe_config: BabeConfiguration,
-	/// BABE pending epoch changes.
-	pub shared_epoch_changes: SharedEpochChanges<Block, Epoch>,
->>>>>>> e24e9ad5
 	/// The keystore that manages the keys of the node.
 	pub keystore: SyncCryptoStorePtr,
 }
