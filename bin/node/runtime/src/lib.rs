// This file is part of Substrate.

// Copyright (C) 2018-2022 Parity Technologies (UK) Ltd.
// SPDX-License-Identifier: GPL-3.0-or-later WITH Classpath-exception-2.0

// This program is free software: you can redistribute it and/or modify
// it under the terms of the GNU General Public License as published by
// the Free Software Foundation, either version 3 of the License, or
// (at your option) any later version.

// This program is distributed in the hope that it will be useful,
// but WITHOUT ANY WARRANTY; without even the implied warranty of
// MERCHANTABILITY or FITNESS FOR A PARTICULAR PURPOSE. See the
// GNU General Public License for more details.

// You should have received a copy of the GNU General Public License
// along with this program. If not, see <https://www.gnu.org/licenses/>.

//! The Substrate runtime. This can be compiled with `#[no_std]`, ready for Wasm.

#![cfg_attr(not(feature = "std"), no_std)]
// `construct_runtime!` does a lot of recursion and requires us to increase the limit to 256.
#![recursion_limit = "256"]

use codec::{Decode, Encode, MaxEncodedLen};
use frame_election_provider_support::onchain;
use frame_support::{
	construct_runtime, parameter_types,
	traits::{
		ConstU128, ConstU16, ConstU32, Currency, EnsureOneOf, EqualPrivilegeOnly, Everything,
		Imbalance, InstanceFilter, KeyOwnerProofSystem, LockIdentifier, Nothing, OnUnbalanced,
		U128CurrencyToVote,
	},
	weights::{
		constants::{BlockExecutionWeight, ExtrinsicBaseWeight, RocksDbWeight, WEIGHT_PER_SECOND},
		DispatchClass, IdentityFee, Weight,
	},
	PalletId, RuntimeDebug,
};
use frame_system::{
	limits::{BlockLength, BlockWeights},
	EnsureRoot,
};
pub use node_primitives::{AccountId, Signature};
use node_primitives::{AccountIndex, Balance, BlockNumber, Hash, Index, Moment};
use pallet_contracts::weights::WeightInfo;
use pallet_grandpa::{
	fg_primitives, AuthorityId as GrandpaId, AuthorityList as GrandpaAuthorityList,
};
use pallet_im_online::sr25519::AuthorityId as ImOnlineId;
use pallet_session::historical as pallet_session_historical;
pub use pallet_transaction_payment::{CurrencyAdapter, Multiplier, TargetedFeeAdjustment};
use pallet_transaction_payment::{FeeDetails, RuntimeDispatchInfo};
use sp_api::impl_runtime_apis;
use sp_authority_discovery::AuthorityId as AuthorityDiscoveryId;
use sp_core::{
	crypto::KeyTypeId,
	u32_trait::{_1, _2, _3, _4, _5},
	OpaqueMetadata,
};
use sp_inherents::{CheckInherentsResult, InherentData};
use sp_runtime::{
	create_runtime_str,
	curve::PiecewiseLinear,
	generic, impl_opaque_keys,
	traits::{
		self, BlakeTwo256, Block as BlockT, ConvertInto, NumberFor, OpaqueKeys,
		SaturatedConversion, StaticLookup,
	},
	transaction_validity::{TransactionPriority, TransactionSource, TransactionValidity},
	ApplyExtrinsicResult, FixedPointNumber, Perbill, Percent, Permill, Perquintill,
};
use sp_std::prelude::*;
#[cfg(any(feature = "std", test))]
use sp_version::NativeVersion;
use sp_version::RuntimeVersion;
use static_assertions::const_assert;

#[cfg(any(feature = "std", test))]
pub use frame_system::Call as SystemCall;
#[cfg(any(feature = "std", test))]
pub use pallet_balances::Call as BalancesCall;
#[cfg(any(feature = "std", test))]
pub use pallet_staking::StakerStatus;
#[cfg(any(feature = "std", test))]
pub use pallet_sudo::Call as SudoCall;
#[cfg(any(feature = "std", test))]
pub use sp_runtime::BuildStorage;

/// Implementations of some helper traits passed into runtime modules as associated types.
pub mod impls;
use impls::{Author, CreditToBlockAuthor};

/// Constant values used within the runtime.
pub mod constants;
use constants::{currency::*, time::*};
use sp_runtime::generic::Era;

/// Generated voter bag information.
mod voter_bags;

// Make the WASM binary available.
#[cfg(feature = "std")]
include!(concat!(env!("OUT_DIR"), "/wasm_binary.rs"));

/// Wasm binary unwrapped. If built with `SKIP_WASM_BUILD`, the function panics.
#[cfg(feature = "std")]
pub fn wasm_binary_unwrap() -> &'static [u8] {
	WASM_BINARY.expect(
		"Development wasm binary is not available. This means the client is built with \
		 `SKIP_WASM_BUILD` flag and it is only usable for production chains. Please rebuild with \
		 the flag disabled.",
	)
}

/// Runtime version.
#[sp_version::runtime_version]
pub const VERSION: RuntimeVersion = RuntimeVersion {
	spec_name: create_runtime_str!("node"),
	impl_name: create_runtime_str!("substrate-node"),
	authoring_version: 10,
	// Per convention: if the runtime behavior changes, increment spec_version
	// and set impl_version to 0. If only runtime
	// implementation changes and behavior does not, then leave spec_version as
	// is and increment impl_version.
	spec_version: 268,
	impl_version: 0,
	apis: RUNTIME_API_VERSIONS,
	transaction_version: 2,
	state_version: 1,
};

/// The BABE epoch configuration at genesis.
pub const BABE_GENESIS_EPOCH_CONFIG: sp_consensus_babe::BabeEpochConfiguration =
	sp_consensus_babe::BabeEpochConfiguration {
		c: PRIMARY_PROBABILITY,
		allowed_slots: sp_consensus_babe::AllowedSlots::PrimaryAndSecondaryPlainSlots,
	};

/// Native version.
#[cfg(any(feature = "std", test))]
pub fn native_version() -> NativeVersion {
	NativeVersion { runtime_version: VERSION, can_author_with: Default::default() }
}

type NegativeImbalance = <Balances as Currency<AccountId>>::NegativeImbalance;

pub struct DealWithFees;
impl OnUnbalanced<NegativeImbalance> for DealWithFees {
	fn on_unbalanceds<B>(mut fees_then_tips: impl Iterator<Item = NegativeImbalance>) {
		if let Some(fees) = fees_then_tips.next() {
			// for fees, 80% to treasury, 20% to author
			let mut split = fees.ration(80, 20);
			if let Some(tips) = fees_then_tips.next() {
				// for tips, if any, 80% to treasury, 20% to author (though this can be anything)
				tips.ration_merge_into(80, 20, &mut split);
			}
			Treasury::on_unbalanced(split.0);
			Author::on_unbalanced(split.1);
		}
	}
}

/// We assume that ~10% of the block weight is consumed by `on_initialize` handlers.
/// This is used to limit the maximal weight of a single extrinsic.
const AVERAGE_ON_INITIALIZE_RATIO: Perbill = Perbill::from_percent(10);
/// We allow `Normal` extrinsics to fill up the block up to 75%, the rest can be used
/// by  Operational  extrinsics.
const NORMAL_DISPATCH_RATIO: Perbill = Perbill::from_percent(75);
/// We allow for 2 seconds of compute with a 6 second average block time.
const MAXIMUM_BLOCK_WEIGHT: Weight = 2 * WEIGHT_PER_SECOND;

parameter_types! {
	pub const BlockHashCount: BlockNumber = 2400;
	pub const Version: RuntimeVersion = VERSION;
	pub RuntimeBlockLength: BlockLength =
		BlockLength::max_with_normal_ratio(5 * 1024 * 1024, NORMAL_DISPATCH_RATIO);
	pub RuntimeBlockWeights: BlockWeights = BlockWeights::builder()
		.base_block(BlockExecutionWeight::get())
		.for_class(DispatchClass::all(), |weights| {
			weights.base_extrinsic = ExtrinsicBaseWeight::get();
		})
		.for_class(DispatchClass::Normal, |weights| {
			weights.max_total = Some(NORMAL_DISPATCH_RATIO * MAXIMUM_BLOCK_WEIGHT);
		})
		.for_class(DispatchClass::Operational, |weights| {
			weights.max_total = Some(MAXIMUM_BLOCK_WEIGHT);
			// Operational transactions have some extra reserved space, so that they
			// are included even if block reached `MAXIMUM_BLOCK_WEIGHT`.
			weights.reserved = Some(
				MAXIMUM_BLOCK_WEIGHT - NORMAL_DISPATCH_RATIO * MAXIMUM_BLOCK_WEIGHT
			);
		})
		.avg_block_initialization(AVERAGE_ON_INITIALIZE_RATIO)
		.build_or_panic();
}

const_assert!(NORMAL_DISPATCH_RATIO.deconstruct() >= AVERAGE_ON_INITIALIZE_RATIO.deconstruct());

impl frame_system::Config for Runtime {
	type BaseCallFilter = Everything;
	type BlockWeights = RuntimeBlockWeights;
	type BlockLength = RuntimeBlockLength;
	type DbWeight = RocksDbWeight;
	type Origin = Origin;
	type Call = Call;
	type Index = Index;
	type BlockNumber = BlockNumber;
	type Hash = Hash;
	type Hashing = BlakeTwo256;
	type AccountId = AccountId;
	type Lookup = Indices;
	type Header = generic::Header<BlockNumber, BlakeTwo256>;
	type Event = Event;
	type BlockHashCount = BlockHashCount;
	type Version = Version;
	type PalletInfo = PalletInfo;
	type AccountData = pallet_balances::AccountData<Balance>;
	type OnNewAccount = ();
	type OnKilledAccount = ();
	type SystemWeightInfo = frame_system::weights::SubstrateWeight<Runtime>;
	type SS58Prefix = ConstU16<42>;
	type OnSetCode = ();
	type MaxConsumers = frame_support::traits::ConstU32<16>;
}

impl pallet_randomness_collective_flip::Config for Runtime {}

impl pallet_utility::Config for Runtime {
	type Event = Event;
	type Call = Call;
	type PalletsOrigin = OriginCaller;
	type WeightInfo = pallet_utility::weights::SubstrateWeight<Runtime>;
}

parameter_types! {
	// One storage item; key size is 32; value is size 4+4+16+32 bytes = 56 bytes.
	pub const DepositBase: Balance = deposit(1, 88);
	// Additional storage item size of 32 bytes.
	pub const DepositFactor: Balance = deposit(0, 32);
}

impl pallet_multisig::Config for Runtime {
	type Event = Event;
	type Call = Call;
	type Currency = Balances;
	type DepositBase = DepositBase;
	type DepositFactor = DepositFactor;
	type MaxSignatories = ConstU16<100>;
	type WeightInfo = pallet_multisig::weights::SubstrateWeight<Runtime>;
}

parameter_types! {
	// One storage item; key size 32, value size 8; .
	pub const ProxyDepositBase: Balance = deposit(1, 8);
	// Additional storage item size of 33 bytes.
	pub const ProxyDepositFactor: Balance = deposit(0, 33);
	pub const AnnouncementDepositBase: Balance = deposit(1, 8);
	pub const AnnouncementDepositFactor: Balance = deposit(0, 66);
}

/// The type used to represent the kinds of proxying allowed.
#[derive(
	Copy,
	Clone,
	Eq,
	PartialEq,
	Ord,
	PartialOrd,
	Encode,
	Decode,
	RuntimeDebug,
	MaxEncodedLen,
	scale_info::TypeInfo,
)]
pub enum ProxyType {
	Any,
	NonTransfer,
	Governance,
	Staking,
}
impl Default for ProxyType {
	fn default() -> Self {
		Self::Any
	}
}
impl InstanceFilter<Call> for ProxyType {
	fn filter(&self, c: &Call) -> bool {
		match self {
			ProxyType::Any => true,
			ProxyType::NonTransfer => !matches!(
				c,
				Call::Balances(..) |
					Call::Assets(..) | Call::Uniques(..) |
					Call::Vesting(pallet_vesting::Call::vested_transfer { .. }) |
					Call::Indices(pallet_indices::Call::transfer { .. })
			),
			ProxyType::Governance => matches!(
				c,
				Call::Democracy(..) |
					Call::Council(..) | Call::Society(..) |
					Call::TechnicalCommittee(..) |
					Call::Elections(..) | Call::Treasury(..)
			),
			ProxyType::Staking => matches!(c, Call::Staking(..)),
		}
	}
	fn is_superset(&self, o: &Self) -> bool {
		match (self, o) {
			(x, y) if x == y => true,
			(ProxyType::Any, _) => true,
			(_, ProxyType::Any) => false,
			(ProxyType::NonTransfer, _) => true,
			_ => false,
		}
	}
}

impl pallet_proxy::Config for Runtime {
	type Event = Event;
	type Call = Call;
	type Currency = Balances;
	type ProxyType = ProxyType;
	type ProxyDepositBase = ProxyDepositBase;
	type ProxyDepositFactor = ProxyDepositFactor;
	type MaxProxies = ConstU32<32>;
	type WeightInfo = pallet_proxy::weights::SubstrateWeight<Runtime>;
	type MaxPending = ConstU32<32>;
	type CallHasher = BlakeTwo256;
	type AnnouncementDepositBase = AnnouncementDepositBase;
	type AnnouncementDepositFactor = AnnouncementDepositFactor;
}

parameter_types! {
	pub MaximumSchedulerWeight: Weight = Perbill::from_percent(80) *
		RuntimeBlockWeights::get().max_block;
	// Retry a scheduled item every 10 blocks (1 minute) until the preimage exists.
	pub const NoPreimagePostponement: Option<u32> = Some(10);
}

impl pallet_scheduler::Config for Runtime {
	type Event = Event;
	type Origin = Origin;
	type PalletsOrigin = OriginCaller;
	type Call = Call;
	type MaximumWeight = MaximumSchedulerWeight;
	type ScheduleOrigin = EnsureRoot<AccountId>;
	type MaxScheduledPerBlock = ConstU32<50>;
	type WeightInfo = pallet_scheduler::weights::SubstrateWeight<Runtime>;
	type OriginPrivilegeCmp = EqualPrivilegeOnly;
	type PreimageProvider = Preimage;
	type NoPreimagePostponement = NoPreimagePostponement;
}

parameter_types! {
	pub const PreimageMaxSize: u32 = 4096 * 1024;
	pub const PreimageBaseDeposit: Balance = 1 * DOLLARS;
	// One cent: $10,000 / MB
	pub const PreimageByteDeposit: Balance = 1 * CENTS;
}

impl pallet_preimage::Config for Runtime {
	type WeightInfo = pallet_preimage::weights::SubstrateWeight<Runtime>;
	type Event = Event;
	type Currency = Balances;
	type ManagerOrigin = EnsureRoot<AccountId>;
	type MaxSize = PreimageMaxSize;
	type BaseDeposit = PreimageBaseDeposit;
	type ByteDeposit = PreimageByteDeposit;
}

parameter_types! {
	// NOTE: Currently it is not possible to change the epoch duration after the chain has started.
	//       Attempting to do so will brick block production.
	pub const EpochDuration: u64 = EPOCH_DURATION_IN_SLOTS;
	pub const ExpectedBlockTime: Moment = MILLISECS_PER_BLOCK;
	pub const ReportLongevity: u64 =
		BondingDuration::get() as u64 * SessionsPerEra::get() as u64 * EpochDuration::get();
}

impl pallet_babe::Config for Runtime {
	type EpochDuration = EpochDuration;
	type ExpectedBlockTime = ExpectedBlockTime;
	type EpochChangeTrigger = pallet_babe::ExternalTrigger;
	type DisabledValidators = Session;

	type KeyOwnerProofSystem = Historical;

	type KeyOwnerProof = <Self::KeyOwnerProofSystem as KeyOwnerProofSystem<(
		KeyTypeId,
		pallet_babe::AuthorityId,
	)>>::Proof;

	type KeyOwnerIdentification = <Self::KeyOwnerProofSystem as KeyOwnerProofSystem<(
		KeyTypeId,
		pallet_babe::AuthorityId,
	)>>::IdentificationTuple;

	type HandleEquivocation =
		pallet_babe::EquivocationHandler<Self::KeyOwnerIdentification, Offences, ReportLongevity>;

	type WeightInfo = ();
	type MaxAuthorities = MaxAuthorities;
}

parameter_types! {
	pub const IndexDeposit: Balance = 1 * DOLLARS;
}

impl pallet_indices::Config for Runtime {
	type AccountIndex = AccountIndex;
	type Currency = Balances;
	type Deposit = IndexDeposit;
	type Event = Event;
	type WeightInfo = pallet_indices::weights::SubstrateWeight<Runtime>;
}

parameter_types! {
	pub const ExistentialDeposit: Balance = 1 * DOLLARS;
	// For weight estimation, we assume that the most locks on an individual account will be 50.
	// This number may need to be adjusted in the future if this assumption no longer holds true.
	pub const MaxLocks: u32 = 50;
	pub const MaxReserves: u32 = 50;
}

impl pallet_balances::Config for Runtime {
	type MaxLocks = MaxLocks;
	type MaxReserves = MaxReserves;
	type ReserveIdentifier = [u8; 8];
	type Balance = Balance;
	type DustRemoval = ();
	type Event = Event;
	type ExistentialDeposit = ExistentialDeposit;
	type AccountStore = frame_system::Pallet<Runtime>;
	type WeightInfo = pallet_balances::weights::SubstrateWeight<Runtime>;
}

parameter_types! {
	pub const TransactionByteFee: Balance = 10 * MILLICENTS;
	pub const OperationalFeeMultiplier: u8 = 5;
	pub const TargetBlockFullness: Perquintill = Perquintill::from_percent(25);
	pub AdjustmentVariable: Multiplier = Multiplier::saturating_from_rational(1, 100_000);
	pub MinimumMultiplier: Multiplier = Multiplier::saturating_from_rational(1, 1_000_000_000u128);
}

impl pallet_transaction_payment::Config for Runtime {
	type OnChargeTransaction = CurrencyAdapter<Balances, DealWithFees>;
	type TransactionByteFee = TransactionByteFee;
	type OperationalFeeMultiplier = OperationalFeeMultiplier;
	type WeightToFee = IdentityFee<Balance>;
	type FeeMultiplierUpdate =
		TargetedFeeAdjustment<Self, TargetBlockFullness, AdjustmentVariable, MinimumMultiplier>;
}

impl pallet_asset_tx_payment::Config for Runtime {
	type Fungibles = Assets;
	type OnChargeAssetTransaction = pallet_asset_tx_payment::FungiblesAdapter<
		pallet_assets::BalanceToAssetBalance<Balances, Runtime, ConvertInto>,
		CreditToBlockAuthor,
	>;
}

parameter_types! {
	pub const MinimumPeriod: Moment = SLOT_DURATION / 2;
}

impl pallet_timestamp::Config for Runtime {
	type Moment = Moment;
	type OnTimestampSet = Babe;
	type MinimumPeriod = MinimumPeriod;
	type WeightInfo = pallet_timestamp::weights::SubstrateWeight<Runtime>;
}

parameter_types! {
	pub const UncleGenerations: BlockNumber = 5;
}

impl pallet_authorship::Config for Runtime {
	type FindAuthor = pallet_session::FindAccountFromAuthorIndex<Self, Babe>;
	type UncleGenerations = UncleGenerations;
	type FilterUncle = ();
	type EventHandler = (Staking, ImOnline);
}

impl_opaque_keys! {
	pub struct SessionKeys {
		pub grandpa: Grandpa,
		pub babe: Babe,
		pub im_online: ImOnline,
		pub authority_discovery: AuthorityDiscovery,
	}
}

impl pallet_session::Config for Runtime {
	type Event = Event;
	type ValidatorId = <Self as frame_system::Config>::AccountId;
	type ValidatorIdOf = pallet_staking::StashOf<Self>;
	type ShouldEndSession = Babe;
	type NextSessionRotation = Babe;
	type SessionManager = pallet_session::historical::NoteHistoricalRoot<Self, Staking>;
	type SessionHandler = <SessionKeys as OpaqueKeys>::KeyTypeIdProviders;
	type Keys = SessionKeys;
	type WeightInfo = pallet_session::weights::SubstrateWeight<Runtime>;
}

impl pallet_session::historical::Config for Runtime {
	type FullIdentification = pallet_staking::Exposure<Self>;
	type FullIdentificationOf = pallet_staking::ExposureOf<Self>;
}

pallet_staking_reward_curve::build! {
	const REWARD_CURVE: PiecewiseLinear<'static> = curve!(
		min_inflation: 0_025_000,
		max_inflation: 0_100_000,
		ideal_stake: 0_500_000,
		falloff: 0_050_000,
		max_piece_count: 40,
		test_precision: 0_005_000,
	);
}

parameter_types! {
	pub const SessionsPerEra: sp_staking::SessionIndex = 6;
	pub const BondingDuration: sp_staking::EraIndex = 24 * 28;
	pub const SlashDeferDuration: sp_staking::EraIndex = 24 * 7; // 1/4 the bonding duration.
	pub const RewardCurve: &'static PiecewiseLinear<'static> = &REWARD_CURVE;
	pub const MaxNominatorRewardedPerValidator: u32 = 256;
	pub const OffendingValidatorsThreshold: Perbill = Perbill::from_percent(17);
	pub OffchainRepeat: BlockNumber = 5;
	pub Lookahead: BlockNumber = 5u32.into();
}

<<<<<<< HEAD
impl frame_election_provider_support::onchain::Config for Runtime {
	type Accuracy = Perbill;
	type DataProvider = Staking;
	type VoterPageSize = ();
	type TargetPageSize = ();
	type MaxBackersPerWinner = ConstU32<{ u32::MAX }>;
	type MaxWinnersPerPage = ConstU32<{ u32::MAX }>;
}

=======
>>>>>>> 13076478
pub struct StakingBenchmarkingConfig;
impl pallet_staking::BenchmarkingConfig for StakingBenchmarkingConfig {
	type MaxNominators = ConstU32<1000>;
	type MaxValidators = ConstU32<1000>;
}

impl pallet_staking::Config for Runtime {
	type MaxNominations = MaxNominations;
	type Currency = Balances;
	type UnixTime = Timestamp;
	type CurrencyToVote = U128CurrencyToVote;
	type RewardRemainder = Treasury;
	type Event = Event;
	type Slash = Treasury; // send the slashed funds to the treasury.
	type Reward = (); // rewards are minted from the void
	type SessionsPerEra = SessionsPerEra;
	type BondingDuration = BondingDuration;
	type SlashDeferDuration = SlashDeferDuration;
	/// A super-majority of the council can cancel the slash.
	type SlashCancelOrigin = EnsureOneOf<
		EnsureRoot<AccountId>,
		pallet_collective::EnsureProportionAtLeast<_3, _4, AccountId, CouncilCollective>,
	>;
	type SessionInterface = Self;
	type EraPayout = pallet_staking::ConvertCurve<RewardCurve>;
	type NextNewSession = Session;
	type MaxNominatorRewardedPerValidator = MaxNominatorRewardedPerValidator;
	type OffendingValidatorsThreshold = OffendingValidatorsThreshold;
	type ElectionProvider = ElectionProviderMultiPhase;
	type ElectionProviderLookahead = Lookahead;
	type GenesisElectionProvider = onchain::OnChainSequentialPhragmen<Self>;
	// Alternatively, use pallet_staking::UseNominatorsMap<Runtime> to just use the nominators map.
	// Note that the aforementioned does not scale to a very large number of nominators.
	type SortedListProvider = BagsList;
	type WeightInfo = pallet_staking::weights::SubstrateWeight<Runtime>;
	type BenchmarkingConfig = StakingBenchmarkingConfig;
}

parameter_types! {
	// phase durations. 1/4 of the last session for each.
	pub const SignedPhase: u32 = EPOCH_DURATION_IN_BLOCKS / 4;
	pub const UnsignedPhase: u32 = EPOCH_DURATION_IN_BLOCKS / 4;

	// signed config
	pub const SignedRewardBase: Balance = 1 * DOLLARS;
	pub const SignedDepositBase: Balance = 1 * DOLLARS;
	pub const SignedDepositByte: Balance = 1 * CENTS;

	pub SolutionImprovementThreshold: Perbill = Perbill::from_rational(1u32, 10_000);

	// miner configs
	pub const MultiPhaseUnsignedPriority: TransactionPriority = StakingUnsignedPriority::get() - 1u64;
	pub MinerMaxWeight: Weight = RuntimeBlockWeights::get()
		.get(DispatchClass::Normal)
		.max_extrinsic.expect("Normal extrinsics have a weight limit configured; qed")
		.saturating_sub(BlockExecutionWeight::get());
	// Solution can occupy 90% of normal block size
	pub MinerMaxLength: u32 = Perbill::from_rational(9u32, 10) *
		*RuntimeBlockLength::get()
		.max
		.get(DispatchClass::Normal);
}

sp_npos_elections::generate_solution_type!(
	#[compact]
	pub struct NposSolution16::<
		VoterIndex = u32,
		TargetIndex = u16,
		Accuracy = sp_runtime::PerU16,
	>(16)
);

parameter_types! {
	pub MaxNominations: u32 = <NposSolution16 as sp_npos_elections::NposSolution>::LIMIT as u32;
}

/// The numbers configured here could always be more than the the maximum limits of staking pallet
/// to ensure election snapshot will not run out of memory. For now, we set them to smaller values
/// since the staking is bounded and the weight pipeline takes hours for this single pallet.
pub struct ElectionProviderBenchmarkConfig;
impl pallet_election_provider_multi_phase::BenchmarkingConfig for ElectionProviderBenchmarkConfig {
	const VOTERS: [u32; 2] = [1000, 2000];
	const TARGETS: [u32; 2] = [500, 1000];
	const ACTIVE_VOTERS: [u32; 2] = [500, 800];
	const DESIRED_TARGETS: [u32; 2] = [200, 400];
	const SNAPSHOT_MAXIMUM_VOTERS: u32 = 1000;
	const MINER_MAXIMUM_VOTERS: u32 = 1000;
	const MAXIMUM_TARGETS: u32 = 300;
}

/// Maximum number of iterations for balancing that will be executed in the embedded OCW
/// miner of election provider multi phase.
pub const MINER_MAX_ITERATIONS: u32 = 10;

/// A source of random balance for NposSolver, which is meant to be run by the OCW election miner.
pub struct OffchainRandomBalancing;
impl frame_support::pallet_prelude::Get<Option<(usize, sp_npos_elections::ExtendedBalance)>>
	for OffchainRandomBalancing
{
	fn get() -> Option<(usize, sp_npos_elections::ExtendedBalance)> {
		use sp_runtime::traits::TrailingZeroInput;
		let iters = match MINER_MAX_ITERATIONS {
			0 => 0,
			max @ _ => {
				let seed = sp_io::offchain::random_seed();
				let random = <u32>::decode(&mut TrailingZeroInput::new(&seed))
					.expect("input is padded with zeroes; qed") %
					max.saturating_add(1);
				random as usize
			},
		};

		Some((iters, 0))
	}
}

impl onchain::Config for Runtime {
	type Accuracy = Perbill;
	type DataProvider = <Self as pallet_election_provider_multi_phase::Config>::DataProvider;
}

impl pallet_election_provider_multi_phase::Config for Runtime {
	type Event = Event;
	type Currency = Balances;
	type EstimateCallFee = TransactionPayment;
	type SignedPhase = SignedPhase;
	type UnsignedPhase = UnsignedPhase;
	type SolutionImprovementThreshold = SolutionImprovementThreshold;
	type OffchainRepeat = OffchainRepeat;
	type MinerMaxWeight = MinerMaxWeight;
	type MinerMaxLength = MinerMaxLength;
	type MinerTxPriority = MultiPhaseUnsignedPriority;
	type SignedMaxSubmissions = ConstU32<10>;
	type SignedRewardBase = SignedRewardBase;
	type SignedDepositBase = SignedDepositBase;
	type SignedDepositByte = SignedDepositByte;
	type SignedDepositWeight = ();
	type SignedMaxWeight = MinerMaxWeight;
	type SlashHandler = (); // burn slashes
	type RewardHandler = (); // nothing to do upon rewards
	type DataProvider = Staking;
	type Solution = NposSolution16;
	type Fallback = pallet_election_provider_multi_phase::NoFallback<Self>;
	type GovernanceFallback =
		frame_election_provider_support::onchain::OnChainSequentialPhragmen<Self>;
	type Solver = frame_election_provider_support::SequentialPhragmen<
		AccountId,
		pallet_election_provider_multi_phase::SolutionAccuracyOf<Self>,
		OffchainRandomBalancing,
	>;
	type WeightInfo = pallet_election_provider_multi_phase::weights::SubstrateWeight<Self>;
	type ForceOrigin = EnsureRootOrHalfCouncil;
	type BenchmarkingConfig = ElectionProviderBenchmarkConfig;
	// BagsList allows a practically unbounded count of nominators to participate in NPoS elections.
	// To ensure we respect memory limits when using the BagsList this must be set to a number of
	// voters we know can fit into a single vec allocation.
	type VoterSnapshotPerBlock = ConstU32<10_000>;
}

parameter_types! {
	pub const BagThresholds: &'static [u64] = &voter_bags::THRESHOLDS;
}

impl pallet_bags_list::Config for Runtime {
	type Event = Event;
	type VoteWeightProvider = Staking;
	type WeightInfo = pallet_bags_list::weights::SubstrateWeight<Runtime>;
	type BagThresholds = BagThresholds;
}

parameter_types! {
	pub const LaunchPeriod: BlockNumber = 28 * 24 * 60 * MINUTES;
	pub const VotingPeriod: BlockNumber = 28 * 24 * 60 * MINUTES;
	pub const FastTrackVotingPeriod: BlockNumber = 3 * 24 * 60 * MINUTES;
	pub const MinimumDeposit: Balance = 100 * DOLLARS;
	pub const EnactmentPeriod: BlockNumber = 30 * 24 * 60 * MINUTES;
	pub const CooloffPeriod: BlockNumber = 28 * 24 * 60 * MINUTES;
	pub const MaxProposals: u32 = 100;
}

impl pallet_democracy::Config for Runtime {
	type Proposal = Call;
	type Event = Event;
	type Currency = Balances;
	type EnactmentPeriod = EnactmentPeriod;
	type LaunchPeriod = LaunchPeriod;
	type VotingPeriod = VotingPeriod;
	type VoteLockingPeriod = EnactmentPeriod; // Same as EnactmentPeriod
	type MinimumDeposit = MinimumDeposit;
	/// A straight majority of the council can decide what their next motion is.
	type ExternalOrigin =
		pallet_collective::EnsureProportionAtLeast<_1, _2, AccountId, CouncilCollective>;
	/// A super-majority can have the next scheduled referendum be a straight majority-carries vote.
	type ExternalMajorityOrigin =
		pallet_collective::EnsureProportionAtLeast<_3, _4, AccountId, CouncilCollective>;
	/// A unanimous council can have the next scheduled referendum be a straight default-carries
	/// (NTB) vote.
	type ExternalDefaultOrigin =
		pallet_collective::EnsureProportionAtLeast<_1, _1, AccountId, CouncilCollective>;
	/// Two thirds of the technical committee can have an ExternalMajority/ExternalDefault vote
	/// be tabled immediately and with a shorter voting/enactment period.
	type FastTrackOrigin =
		pallet_collective::EnsureProportionAtLeast<_2, _3, AccountId, TechnicalCollective>;
	type InstantOrigin =
		pallet_collective::EnsureProportionAtLeast<_1, _1, AccountId, TechnicalCollective>;
	type InstantAllowed = frame_support::traits::ConstBool<true>;
	type FastTrackVotingPeriod = FastTrackVotingPeriod;
	// To cancel a proposal which has been passed, 2/3 of the council must agree to it.
	type CancellationOrigin =
		pallet_collective::EnsureProportionAtLeast<_2, _3, AccountId, CouncilCollective>;
	// To cancel a proposal before it has been passed, the technical committee must be unanimous or
	// Root must agree.
	type CancelProposalOrigin = EnsureOneOf<
		EnsureRoot<AccountId>,
		pallet_collective::EnsureProportionAtLeast<_1, _1, AccountId, TechnicalCollective>,
	>;
	type BlacklistOrigin = EnsureRoot<AccountId>;
	// Any single technical committee member may veto a coming council proposal, however they can
	// only do it once and it lasts only for the cool-off period.
	type VetoOrigin = pallet_collective::EnsureMember<AccountId, TechnicalCollective>;
	type CooloffPeriod = CooloffPeriod;
	type PreimageByteDeposit = PreimageByteDeposit;
	type OperationalPreimageOrigin = pallet_collective::EnsureMember<AccountId, CouncilCollective>;
	type Slash = Treasury;
	type Scheduler = Scheduler;
	type PalletsOrigin = OriginCaller;
	type MaxVotes = frame_support::traits::ConstU32<100>;
	type WeightInfo = pallet_democracy::weights::SubstrateWeight<Runtime>;
	type MaxProposals = MaxProposals;
}

parameter_types! {
	pub const CouncilMotionDuration: BlockNumber = 5 * DAYS;
	pub const CouncilMaxProposals: u32 = 100;
	pub const CouncilMaxMembers: u32 = 100;
}

type CouncilCollective = pallet_collective::Instance1;
impl pallet_collective::Config<CouncilCollective> for Runtime {
	type Origin = Origin;
	type Proposal = Call;
	type Event = Event;
	type MotionDuration = CouncilMotionDuration;
	type MaxProposals = CouncilMaxProposals;
	type MaxMembers = CouncilMaxMembers;
	type DefaultVote = pallet_collective::PrimeDefaultVote;
	type WeightInfo = pallet_collective::weights::SubstrateWeight<Runtime>;
}

parameter_types! {
	pub const CandidacyBond: Balance = 10 * DOLLARS;
	// 1 storage item created, key size is 32 bytes, value size is 16+16.
	pub const VotingBondBase: Balance = deposit(1, 64);
	// additional data per vote is 32 bytes (account id).
	pub const VotingBondFactor: Balance = deposit(0, 32);
	pub const TermDuration: BlockNumber = 7 * DAYS;
	pub const DesiredMembers: u32 = 13;
	pub const DesiredRunnersUp: u32 = 7;
	pub const ElectionsPhragmenPalletId: LockIdentifier = *b"phrelect";
}

// Make sure that there are no more than `MaxMembers` members elected via elections-phragmen.
const_assert!(DesiredMembers::get() <= CouncilMaxMembers::get());

impl pallet_elections_phragmen::Config for Runtime {
	type Event = Event;
	type PalletId = ElectionsPhragmenPalletId;
	type Currency = Balances;
	type ChangeMembers = Council;
	// NOTE: this implies that council's genesis members cannot be set directly and must come from
	// this module.
	type InitializeMembers = Council;
	type CurrencyToVote = U128CurrencyToVote;
	type CandidacyBond = CandidacyBond;
	type VotingBondBase = VotingBondBase;
	type VotingBondFactor = VotingBondFactor;
	type LoserCandidate = ();
	type KickedMember = ();
	type DesiredMembers = DesiredMembers;
	type DesiredRunnersUp = DesiredRunnersUp;
	type TermDuration = TermDuration;
	type WeightInfo = pallet_elections_phragmen::weights::SubstrateWeight<Runtime>;
}

parameter_types! {
	pub const TechnicalMotionDuration: BlockNumber = 5 * DAYS;
	pub const TechnicalMaxProposals: u32 = 100;
	pub const TechnicalMaxMembers: u32 = 100;
}

type TechnicalCollective = pallet_collective::Instance2;
impl pallet_collective::Config<TechnicalCollective> for Runtime {
	type Origin = Origin;
	type Proposal = Call;
	type Event = Event;
	type MotionDuration = TechnicalMotionDuration;
	type MaxProposals = TechnicalMaxProposals;
	type MaxMembers = TechnicalMaxMembers;
	type DefaultVote = pallet_collective::PrimeDefaultVote;
	type WeightInfo = pallet_collective::weights::SubstrateWeight<Runtime>;
}

type EnsureRootOrHalfCouncil = EnsureOneOf<
	EnsureRoot<AccountId>,
	pallet_collective::EnsureProportionMoreThan<_1, _2, AccountId, CouncilCollective>,
>;
impl pallet_membership::Config<pallet_membership::Instance1> for Runtime {
	type Event = Event;
	type AddOrigin = EnsureRootOrHalfCouncil;
	type RemoveOrigin = EnsureRootOrHalfCouncil;
	type SwapOrigin = EnsureRootOrHalfCouncil;
	type ResetOrigin = EnsureRootOrHalfCouncil;
	type PrimeOrigin = EnsureRootOrHalfCouncil;
	type MembershipInitialized = TechnicalCommittee;
	type MembershipChanged = TechnicalCommittee;
	type MaxMembers = TechnicalMaxMembers;
	type WeightInfo = pallet_membership::weights::SubstrateWeight<Runtime>;
}

parameter_types! {
	pub const ProposalBond: Permill = Permill::from_percent(5);
	pub const ProposalBondMinimum: Balance = 1 * DOLLARS;
	pub const SpendPeriod: BlockNumber = 1 * DAYS;
	pub const Burn: Permill = Permill::from_percent(50);
	pub const TipCountdown: BlockNumber = 1 * DAYS;
	pub const TipFindersFee: Percent = Percent::from_percent(20);
	pub const TipReportDepositBase: Balance = 1 * DOLLARS;
	pub const DataDepositPerByte: Balance = 1 * CENTS;
	pub const BountyDepositBase: Balance = 1 * DOLLARS;
	pub const BountyDepositPayoutDelay: BlockNumber = 1 * DAYS;
	pub const TreasuryPalletId: PalletId = PalletId(*b"py/trsry");
	pub const BountyUpdatePeriod: BlockNumber = 14 * DAYS;
	pub const MaximumReasonLength: u32 = 300;
	pub const BountyCuratorDeposit: Permill = Permill::from_percent(50);
	pub const BountyValueMinimum: Balance = 5 * DOLLARS;
	pub const MaxApprovals: u32 = 100;
	pub const MaxActiveChildBountyCount: u32 = 5;
	pub const ChildBountyValueMinimum: Balance = 1 * DOLLARS;
	pub const ChildBountyCuratorDepositBase: Permill = Permill::from_percent(10);
}

impl pallet_treasury::Config for Runtime {
	type PalletId = TreasuryPalletId;
	type Currency = Balances;
	type ApproveOrigin = EnsureOneOf<
		EnsureRoot<AccountId>,
		pallet_collective::EnsureProportionAtLeast<_3, _5, AccountId, CouncilCollective>,
	>;
	type RejectOrigin = EnsureOneOf<
		EnsureRoot<AccountId>,
		pallet_collective::EnsureProportionMoreThan<_1, _2, AccountId, CouncilCollective>,
	>;
	type Event = Event;
	type OnSlash = ();
	type ProposalBond = ProposalBond;
	type ProposalBondMinimum = ProposalBondMinimum;
	type ProposalBondMaximum = ();
	type SpendPeriod = SpendPeriod;
	type Burn = Burn;
	type BurnDestination = ();
	type SpendFunds = Bounties;
	type WeightInfo = pallet_treasury::weights::SubstrateWeight<Runtime>;
	type MaxApprovals = MaxApprovals;
}

impl pallet_bounties::Config for Runtime {
	type Event = Event;
	type BountyDepositBase = BountyDepositBase;
	type BountyDepositPayoutDelay = BountyDepositPayoutDelay;
	type BountyUpdatePeriod = BountyUpdatePeriod;
	type BountyCuratorDeposit = BountyCuratorDeposit;
	type BountyValueMinimum = BountyValueMinimum;
	type DataDepositPerByte = DataDepositPerByte;
	type MaximumReasonLength = MaximumReasonLength;
	type WeightInfo = pallet_bounties::weights::SubstrateWeight<Runtime>;
	type ChildBountyManager = ChildBounties;
}

impl pallet_child_bounties::Config for Runtime {
	type Event = Event;
	type MaxActiveChildBountyCount = MaxActiveChildBountyCount;
	type ChildBountyValueMinimum = ChildBountyValueMinimum;
	type ChildBountyCuratorDepositBase = ChildBountyCuratorDepositBase;
	type WeightInfo = pallet_child_bounties::weights::SubstrateWeight<Runtime>;
}

impl pallet_tips::Config for Runtime {
	type Event = Event;
	type DataDepositPerByte = DataDepositPerByte;
	type MaximumReasonLength = MaximumReasonLength;
	type Tippers = Elections;
	type TipCountdown = TipCountdown;
	type TipFindersFee = TipFindersFee;
	type TipReportDepositBase = TipReportDepositBase;
	type WeightInfo = pallet_tips::weights::SubstrateWeight<Runtime>;
}

parameter_types! {
	pub const DepositPerItem: Balance = deposit(1, 0);
	pub const DepositPerByte: Balance = deposit(0, 1);
	pub const MaxValueSize: u32 = 16 * 1024;
	// The lazy deletion runs inside on_initialize.
	pub DeletionWeightLimit: Weight = AVERAGE_ON_INITIALIZE_RATIO *
		RuntimeBlockWeights::get().max_block;
	// The weight needed for decoding the queue should be less or equal than a fifth
	// of the overall weight dedicated to the lazy deletion.
	pub DeletionQueueDepth: u32 = ((DeletionWeightLimit::get() / (
			<Runtime as pallet_contracts::Config>::WeightInfo::on_initialize_per_queue_item(1) -
			<Runtime as pallet_contracts::Config>::WeightInfo::on_initialize_per_queue_item(0)
		)) / 5) as u32;
	pub Schedule: pallet_contracts::Schedule<Runtime> = Default::default();
}

impl pallet_contracts::Config for Runtime {
	type Time = Timestamp;
	type Randomness = RandomnessCollectiveFlip;
	type Currency = Balances;
	type Event = Event;
	type Call = Call;
	/// The safest default is to allow no calls at all.
	///
	/// Runtimes should whitelist dispatchables that are allowed to be called from contracts
	/// and make sure they are stable. Dispatchables exposed to contracts are not allowed to
	/// change because that would break already deployed contracts. The `Call` structure itself
	/// is not allowed to change the indices of existing pallets, too.
	type CallFilter = Nothing;
	type DepositPerItem = DepositPerItem;
	type DepositPerByte = DepositPerByte;
	type CallStack = [pallet_contracts::Frame<Self>; 31];
	type WeightPrice = pallet_transaction_payment::Pallet<Self>;
	type WeightInfo = pallet_contracts::weights::SubstrateWeight<Self>;
	type ChainExtension = ();
	type DeletionQueueDepth = DeletionQueueDepth;
	type DeletionWeightLimit = DeletionWeightLimit;
	type Schedule = Schedule;
	type AddressGenerator = pallet_contracts::DefaultAddressGenerator;
}

impl pallet_sudo::Config for Runtime {
	type Event = Event;
	type Call = Call;
}

parameter_types! {
	pub const ImOnlineUnsignedPriority: TransactionPriority = TransactionPriority::max_value();
	/// We prioritize im-online heartbeats over election solution submission.
	pub const StakingUnsignedPriority: TransactionPriority = TransactionPriority::max_value() / 2;
	pub const MaxAuthorities: u32 = 100;
	pub const MaxKeys: u32 = 10_000;
	pub const MaxPeerInHeartbeats: u32 = 10_000;
	pub const MaxPeerDataEncodingSize: u32 = 1_000;
}

impl<LocalCall> frame_system::offchain::CreateSignedTransaction<LocalCall> for Runtime
where
	Call: From<LocalCall>,
{
	fn create_transaction<C: frame_system::offchain::AppCrypto<Self::Public, Self::Signature>>(
		call: Call,
		public: <Signature as traits::Verify>::Signer,
		account: AccountId,
		nonce: Index,
	) -> Option<(Call, <UncheckedExtrinsic as traits::Extrinsic>::SignaturePayload)> {
		let tip = 0;
		// take the biggest period possible.
		let period =
			BlockHashCount::get().checked_next_power_of_two().map(|c| c / 2).unwrap_or(2) as u64;
		let current_block = System::block_number()
			.saturated_into::<u64>()
			// The `System::block_number` is initialized with `n+1`,
			// so the actual block number is `n`.
			.saturating_sub(1);
		let era = Era::mortal(period, current_block);
		let extra = (
			frame_system::CheckNonZeroSender::<Runtime>::new(),
			frame_system::CheckSpecVersion::<Runtime>::new(),
			frame_system::CheckTxVersion::<Runtime>::new(),
			frame_system::CheckGenesis::<Runtime>::new(),
			frame_system::CheckEra::<Runtime>::from(era),
			frame_system::CheckNonce::<Runtime>::from(nonce),
			frame_system::CheckWeight::<Runtime>::new(),
			pallet_asset_tx_payment::ChargeAssetTxPayment::<Runtime>::from(tip, None),
		);
		let raw_payload = SignedPayload::new(call, extra)
			.map_err(|e| {
				log::warn!("Unable to create signed payload: {:?}", e);
			})
			.ok()?;
		let signature = raw_payload.using_encoded(|payload| C::sign(payload, public))?;
		let address = Indices::unlookup(account);
		let (call, extra, _) = raw_payload.deconstruct();
		Some((call, (address, signature.into(), extra)))
	}
}

impl frame_system::offchain::SigningTypes for Runtime {
	type Public = <Signature as traits::Verify>::Signer;
	type Signature = Signature;
}

impl<C> frame_system::offchain::SendTransactionTypes<C> for Runtime
where
	Call: From<C>,
{
	type Extrinsic = UncheckedExtrinsic;
	type OverarchingCall = Call;
}

impl pallet_im_online::Config for Runtime {
	type AuthorityId = ImOnlineId;
	type Event = Event;
	type NextSessionRotation = Babe;
	type ValidatorSet = Historical;
	type ReportUnresponsiveness = Offences;
	type UnsignedPriority = ImOnlineUnsignedPriority;
	type WeightInfo = pallet_im_online::weights::SubstrateWeight<Runtime>;
	type MaxKeys = MaxKeys;
	type MaxPeerInHeartbeats = MaxPeerInHeartbeats;
	type MaxPeerDataEncodingSize = MaxPeerDataEncodingSize;
}

impl pallet_offences::Config for Runtime {
	type Event = Event;
	type IdentificationTuple = pallet_session::historical::IdentificationTuple<Self>;
	type OnOffenceHandler = Staking;
}

impl pallet_authority_discovery::Config for Runtime {
	type MaxAuthorities = MaxAuthorities;
}

impl pallet_grandpa::Config for Runtime {
	type Event = Event;
	type Call = Call;

	type KeyOwnerProofSystem = Historical;

	type KeyOwnerProof =
		<Self::KeyOwnerProofSystem as KeyOwnerProofSystem<(KeyTypeId, GrandpaId)>>::Proof;

	type KeyOwnerIdentification = <Self::KeyOwnerProofSystem as KeyOwnerProofSystem<(
		KeyTypeId,
		GrandpaId,
	)>>::IdentificationTuple;

	type HandleEquivocation = pallet_grandpa::EquivocationHandler<
		Self::KeyOwnerIdentification,
		Offences,
		ReportLongevity,
	>;

	type WeightInfo = ();
	type MaxAuthorities = MaxAuthorities;
}

parameter_types! {
	pub const BasicDeposit: Balance = 10 * DOLLARS;       // 258 bytes on-chain
	pub const FieldDeposit: Balance = 250 * CENTS;        // 66 bytes on-chain
	pub const SubAccountDeposit: Balance = 2 * DOLLARS;   // 53 bytes on-chain
	pub const MaxSubAccounts: u32 = 100;
	pub const MaxAdditionalFields: u32 = 100;
	pub const MaxRegistrars: u32 = 20;
}

impl pallet_identity::Config for Runtime {
	type Event = Event;
	type Currency = Balances;
	type BasicDeposit = BasicDeposit;
	type FieldDeposit = FieldDeposit;
	type SubAccountDeposit = SubAccountDeposit;
	type MaxSubAccounts = MaxSubAccounts;
	type MaxAdditionalFields = MaxAdditionalFields;
	type MaxRegistrars = MaxRegistrars;
	type Slashed = Treasury;
	type ForceOrigin = EnsureRootOrHalfCouncil;
	type RegistrarOrigin = EnsureRootOrHalfCouncil;
	type WeightInfo = pallet_identity::weights::SubstrateWeight<Runtime>;
}

parameter_types! {
	pub const ConfigDepositBase: Balance = 5 * DOLLARS;
	pub const FriendDepositFactor: Balance = 50 * CENTS;
	pub const MaxFriends: u16 = 9;
	pub const RecoveryDeposit: Balance = 5 * DOLLARS;
}

impl pallet_recovery::Config for Runtime {
	type Event = Event;
	type Call = Call;
	type Currency = Balances;
	type ConfigDepositBase = ConfigDepositBase;
	type FriendDepositFactor = FriendDepositFactor;
	type MaxFriends = MaxFriends;
	type RecoveryDeposit = RecoveryDeposit;
}

parameter_types! {
	pub const CandidateDeposit: Balance = 10 * DOLLARS;
	pub const WrongSideDeduction: Balance = 2 * DOLLARS;
	pub const MaxStrikes: u32 = 10;
	pub const RotationPeriod: BlockNumber = 80 * HOURS;
	pub const PeriodSpend: Balance = 500 * DOLLARS;
	pub const MaxLockDuration: BlockNumber = 36 * 30 * DAYS;
	pub const ChallengePeriod: BlockNumber = 7 * DAYS;
	pub const MaxCandidateIntake: u32 = 10;
	pub const SocietyPalletId: PalletId = PalletId(*b"py/socie");
}

impl pallet_society::Config for Runtime {
	type Event = Event;
	type PalletId = SocietyPalletId;
	type Currency = Balances;
	type Randomness = RandomnessCollectiveFlip;
	type CandidateDeposit = CandidateDeposit;
	type WrongSideDeduction = WrongSideDeduction;
	type MaxStrikes = MaxStrikes;
	type PeriodSpend = PeriodSpend;
	type MembershipChanged = ();
	type RotationPeriod = RotationPeriod;
	type MaxLockDuration = MaxLockDuration;
	type FounderSetOrigin =
		pallet_collective::EnsureProportionMoreThan<_1, _2, AccountId, CouncilCollective>;
	type SuspensionJudgementOrigin = pallet_society::EnsureFounder<Runtime>;
	type MaxCandidateIntake = MaxCandidateIntake;
	type ChallengePeriod = ChallengePeriod;
}

parameter_types! {
	pub const MinVestedTransfer: Balance = 100 * DOLLARS;
}

impl pallet_vesting::Config for Runtime {
	type Event = Event;
	type Currency = Balances;
	type BlockNumberToBalance = ConvertInto;
	type MinVestedTransfer = MinVestedTransfer;
	type WeightInfo = pallet_vesting::weights::SubstrateWeight<Runtime>;
	// `VestingInfo` encode length is 36bytes. 28 schedules gets encoded as 1009 bytes, which is the
	// highest number of schedules that encodes less than 2^10.
	const MAX_VESTING_SCHEDULES: u32 = 28;
}

impl pallet_mmr::Config for Runtime {
	const INDEXING_PREFIX: &'static [u8] = b"mmr";
	type Hashing = <Runtime as frame_system::Config>::Hashing;
	type Hash = <Runtime as frame_system::Config>::Hash;
	type LeafData = frame_system::Pallet<Self>;
	type OnNewRoot = ();
	type WeightInfo = ();
}

parameter_types! {
	pub const LotteryPalletId: PalletId = PalletId(*b"py/lotto");
	pub const MaxCalls: u32 = 10;
	pub const MaxGenerateRandom: u32 = 10;
}

impl pallet_lottery::Config for Runtime {
	type PalletId = LotteryPalletId;
	type Call = Call;
	type Currency = Balances;
	type Randomness = RandomnessCollectiveFlip;
	type Event = Event;
	type ManagerOrigin = EnsureRoot<AccountId>;
	type MaxCalls = MaxCalls;
	type ValidateCall = Lottery;
	type MaxGenerateRandom = MaxGenerateRandom;
	type WeightInfo = pallet_lottery::weights::SubstrateWeight<Runtime>;
}

parameter_types! {
	pub const AssetDeposit: Balance = 100 * DOLLARS;
	pub const ApprovalDeposit: Balance = 1 * DOLLARS;
	pub const StringLimit: u32 = 50;
	pub const MetadataDepositBase: Balance = 10 * DOLLARS;
	pub const MetadataDepositPerByte: Balance = 1 * DOLLARS;
}

impl pallet_assets::Config for Runtime {
	type Event = Event;
	type Balance = u128;
	type AssetId = u32;
	type Currency = Balances;
	type ForceOrigin = EnsureRoot<AccountId>;
	type AssetDeposit = AssetDeposit;
	type AssetAccountDeposit = ConstU128<DOLLARS>;
	type MetadataDepositBase = MetadataDepositBase;
	type MetadataDepositPerByte = MetadataDepositPerByte;
	type ApprovalDeposit = ApprovalDeposit;
	type StringLimit = StringLimit;
	type Freezer = ();
	type Extra = ();
	type WeightInfo = pallet_assets::weights::SubstrateWeight<Runtime>;
}

parameter_types! {
	pub IgnoredIssuance: Balance = Treasury::pot();
	pub const QueueCount: u32 = 300;
	pub const MaxQueueLen: u32 = 1000;
	pub const FifoQueueLen: u32 = 500;
	pub const Period: BlockNumber = 30 * DAYS;
	pub const MinFreeze: Balance = 100 * DOLLARS;
	pub const IntakePeriod: BlockNumber = 10;
	pub const MaxIntakeBids: u32 = 10;
}

impl pallet_gilt::Config for Runtime {
	type Event = Event;
	type Currency = Balances;
	type CurrencyBalance = Balance;
	type AdminOrigin = frame_system::EnsureRoot<AccountId>;
	type Deficit = ();
	type Surplus = ();
	type IgnoredIssuance = IgnoredIssuance;
	type QueueCount = QueueCount;
	type MaxQueueLen = MaxQueueLen;
	type FifoQueueLen = FifoQueueLen;
	type Period = Period;
	type MinFreeze = MinFreeze;
	type IntakePeriod = IntakePeriod;
	type MaxIntakeBids = MaxIntakeBids;
	type WeightInfo = pallet_gilt::weights::SubstrateWeight<Runtime>;
}

parameter_types! {
	pub const ClassDeposit: Balance = 100 * DOLLARS;
	pub const InstanceDeposit: Balance = 1 * DOLLARS;
	pub const KeyLimit: u32 = 32;
	pub const ValueLimit: u32 = 256;
}

impl pallet_uniques::Config for Runtime {
	type Event = Event;
	type ClassId = u32;
	type InstanceId = u32;
	type Currency = Balances;
	type ForceOrigin = frame_system::EnsureRoot<AccountId>;
	type ClassDeposit = ClassDeposit;
	type InstanceDeposit = InstanceDeposit;
	type MetadataDepositBase = MetadataDepositBase;
	type AttributeDepositBase = MetadataDepositBase;
	type DepositPerByte = MetadataDepositPerByte;
	type StringLimit = StringLimit;
	type KeyLimit = KeyLimit;
	type ValueLimit = ValueLimit;
	type WeightInfo = pallet_uniques::weights::SubstrateWeight<Runtime>;
}

impl pallet_transaction_storage::Config for Runtime {
	type Event = Event;
	type Currency = Balances;
	type Call = Call;
	type FeeDestination = ();
	type WeightInfo = pallet_transaction_storage::weights::SubstrateWeight<Runtime>;
}

construct_runtime!(
	pub enum Runtime where
		Block = Block,
		NodeBlock = node_primitives::Block,
		UncheckedExtrinsic = UncheckedExtrinsic
	{
		System: frame_system,
		Utility: pallet_utility,
		Babe: pallet_babe,
		Timestamp: pallet_timestamp,
		// Authorship must be before session in order to note author in the correct session and era
		// for im-online and staking.
		Authorship: pallet_authorship,
		Indices: pallet_indices,
		Balances: pallet_balances,
		TransactionPayment: pallet_transaction_payment,
		AssetTxPayment: pallet_asset_tx_payment,
		ElectionProviderMultiPhase: pallet_election_provider_multi_phase,
		Staking: pallet_staking,
		Session: pallet_session,
		Democracy: pallet_democracy,
		Council: pallet_collective::<Instance1>,
		TechnicalCommittee: pallet_collective::<Instance2>,
		Elections: pallet_elections_phragmen,
		TechnicalMembership: pallet_membership::<Instance1>,
		Grandpa: pallet_grandpa,
		Treasury: pallet_treasury,
		Contracts: pallet_contracts,
		Sudo: pallet_sudo,
		ImOnline: pallet_im_online,
		AuthorityDiscovery: pallet_authority_discovery,
		Offences: pallet_offences,
		Historical: pallet_session_historical::{Pallet},
		RandomnessCollectiveFlip: pallet_randomness_collective_flip,
		Identity: pallet_identity,
		Society: pallet_society,
		Recovery: pallet_recovery,
		Vesting: pallet_vesting,
		Scheduler: pallet_scheduler,
		Preimage: pallet_preimage,
		Proxy: pallet_proxy,
		Multisig: pallet_multisig,
		Bounties: pallet_bounties,
		Tips: pallet_tips,
		Assets: pallet_assets,
		Mmr: pallet_mmr,
		Lottery: pallet_lottery,
		Gilt: pallet_gilt,
		Uniques: pallet_uniques,
		TransactionStorage: pallet_transaction_storage,
		BagsList: pallet_bags_list,
		ChildBounties: pallet_child_bounties,
	}
);

/// The address format for describing accounts.
pub type Address = sp_runtime::MultiAddress<AccountId, AccountIndex>;
/// Block header type as expected by this runtime.
pub type Header = generic::Header<BlockNumber, BlakeTwo256>;
/// Block type as expected by this runtime.
pub type Block = generic::Block<Header, UncheckedExtrinsic>;
/// A Block signed with a Justification
pub type SignedBlock = generic::SignedBlock<Block>;
/// BlockId type as expected by this runtime.
pub type BlockId = generic::BlockId<Block>;
/// The SignedExtension to the basic transaction logic.
///
/// When you change this, you **MUST** modify [`sign`] in `bin/node/testing/src/keyring.rs`!
///
/// [`sign`]: <../../testing/src/keyring.rs.html>
pub type SignedExtra = (
	frame_system::CheckNonZeroSender<Runtime>,
	frame_system::CheckSpecVersion<Runtime>,
	frame_system::CheckTxVersion<Runtime>,
	frame_system::CheckGenesis<Runtime>,
	frame_system::CheckEra<Runtime>,
	frame_system::CheckNonce<Runtime>,
	frame_system::CheckWeight<Runtime>,
	pallet_asset_tx_payment::ChargeAssetTxPayment<Runtime>,
);
/// Unchecked extrinsic type as expected by this runtime.
pub type UncheckedExtrinsic = generic::UncheckedExtrinsic<Address, Call, Signature, SignedExtra>;
/// The payload being signed in transactions.
pub type SignedPayload = generic::SignedPayload<Call, SignedExtra>;
/// Extrinsic type that has already been checked.
pub type CheckedExtrinsic = generic::CheckedExtrinsic<AccountId, Call, SignedExtra>;
/// Executive: handles dispatch to the various modules.
pub type Executive = frame_executive::Executive<
	Runtime,
	Block,
	frame_system::ChainContext<Runtime>,
	Runtime,
	AllPalletsWithSystem,
	pallet_bags_list::migrations::CheckCounterPrefix<Runtime>,
>;

/// MMR helper types.
mod mmr {
	use super::Runtime;
	pub use pallet_mmr::primitives::*;

	pub type Leaf = <<Runtime as pallet_mmr::Config>::LeafData as LeafDataProvider>::LeafData;
	pub type Hash = <Runtime as pallet_mmr::Config>::Hash;
	pub type Hashing = <Runtime as pallet_mmr::Config>::Hashing;
}

#[cfg(feature = "runtime-benchmarks")]
#[macro_use]
extern crate frame_benchmarking;

#[cfg(feature = "runtime-benchmarks")]
mod benches {
	define_benchmarks!(
		[frame_benchmarking, BaselineBench::<Runtime>]
		[pallet_assets, Assets]
		[pallet_babe, Babe]
		[pallet_bags_list, BagsList]
		[pallet_balances, Balances]
		[pallet_bounties, Bounties]
		[pallet_child_bounties, ChildBounties]
		[pallet_collective, Council]
		[pallet_contracts, Contracts]
		[pallet_democracy, Democracy]
		[pallet_election_provider_multi_phase, ElectionProviderMultiPhase]
		[pallet_elections_phragmen, Elections]
		[pallet_gilt, Gilt]
		[pallet_grandpa, Grandpa]
		[pallet_identity, Identity]
		[pallet_im_online, ImOnline]
		[pallet_indices, Indices]
		[pallet_lottery, Lottery]
		[pallet_membership, TechnicalMembership]
		[pallet_mmr, Mmr]
		[pallet_multisig, Multisig]
		[pallet_offences, OffencesBench::<Runtime>]
		[pallet_preimage, Preimage]
		[pallet_proxy, Proxy]
		[pallet_scheduler, Scheduler]
		[pallet_session, SessionBench::<Runtime>]
		[pallet_staking, Staking]
		[frame_system, SystemBench::<Runtime>]
		[pallet_timestamp, Timestamp]
		[pallet_tips, Tips]
		[pallet_transaction_storage, TransactionStorage]
		[pallet_treasury, Treasury]
		[pallet_uniques, Uniques]
		[pallet_utility, Utility]
		[pallet_vesting, Vesting]
	);
}

impl_runtime_apis! {
	impl sp_api::Core<Block> for Runtime {
		fn version() -> RuntimeVersion {
			VERSION
		}

		fn execute_block(block: Block) {
			Executive::execute_block(block);
		}

		fn initialize_block(header: &<Block as BlockT>::Header) {
			Executive::initialize_block(header)
		}
	}

	impl sp_api::Metadata<Block> for Runtime {
		fn metadata() -> OpaqueMetadata {
			OpaqueMetadata::new(Runtime::metadata().into())
		}
	}

	impl sp_block_builder::BlockBuilder<Block> for Runtime {
		fn apply_extrinsic(extrinsic: <Block as BlockT>::Extrinsic) -> ApplyExtrinsicResult {
			Executive::apply_extrinsic(extrinsic)
		}

		fn finalize_block() -> <Block as BlockT>::Header {
			Executive::finalize_block()
		}

		fn inherent_extrinsics(data: InherentData) -> Vec<<Block as BlockT>::Extrinsic> {
			data.create_extrinsics()
		}

		fn check_inherents(block: Block, data: InherentData) -> CheckInherentsResult {
			data.check_extrinsics(&block)
		}
	}

	impl sp_transaction_pool::runtime_api::TaggedTransactionQueue<Block> for Runtime {
		fn validate_transaction(
			source: TransactionSource,
			tx: <Block as BlockT>::Extrinsic,
			block_hash: <Block as BlockT>::Hash,
		) -> TransactionValidity {
			Executive::validate_transaction(source, tx, block_hash)
		}
	}

	impl sp_offchain::OffchainWorkerApi<Block> for Runtime {
		fn offchain_worker(header: &<Block as BlockT>::Header) {
			Executive::offchain_worker(header)
		}
	}

	impl fg_primitives::GrandpaApi<Block> for Runtime {
		fn grandpa_authorities() -> GrandpaAuthorityList {
			Grandpa::grandpa_authorities()
		}

		fn current_set_id() -> fg_primitives::SetId {
			Grandpa::current_set_id()
		}

		fn submit_report_equivocation_unsigned_extrinsic(
			equivocation_proof: fg_primitives::EquivocationProof<
				<Block as BlockT>::Hash,
				NumberFor<Block>,
			>,
			key_owner_proof: fg_primitives::OpaqueKeyOwnershipProof,
		) -> Option<()> {
			let key_owner_proof = key_owner_proof.decode()?;

			Grandpa::submit_unsigned_equivocation_report(
				equivocation_proof,
				key_owner_proof,
			)
		}

		fn generate_key_ownership_proof(
			_set_id: fg_primitives::SetId,
			authority_id: GrandpaId,
		) -> Option<fg_primitives::OpaqueKeyOwnershipProof> {
			use codec::Encode;

			Historical::prove((fg_primitives::KEY_TYPE, authority_id))
				.map(|p| p.encode())
				.map(fg_primitives::OpaqueKeyOwnershipProof::new)
		}
	}

	impl sp_consensus_babe::BabeApi<Block> for Runtime {
		fn configuration() -> sp_consensus_babe::BabeGenesisConfiguration {
			// The choice of `c` parameter (where `1 - c` represents the
			// probability of a slot being empty), is done in accordance to the
			// slot duration and expected target block time, for safely
			// resisting network delays of maximum two seconds.
			// <https://research.web3.foundation/en/latest/polkadot/BABE/Babe/#6-practical-results>
			sp_consensus_babe::BabeGenesisConfiguration {
				slot_duration: Babe::slot_duration(),
				epoch_length: EpochDuration::get(),
				c: BABE_GENESIS_EPOCH_CONFIG.c,
				genesis_authorities: Babe::authorities().to_vec(),
				randomness: Babe::randomness(),
				allowed_slots: BABE_GENESIS_EPOCH_CONFIG.allowed_slots,
			}
		}

		fn current_epoch_start() -> sp_consensus_babe::Slot {
			Babe::current_epoch_start()
		}

		fn current_epoch() -> sp_consensus_babe::Epoch {
			Babe::current_epoch()
		}

		fn next_epoch() -> sp_consensus_babe::Epoch {
			Babe::next_epoch()
		}

		fn generate_key_ownership_proof(
			_slot: sp_consensus_babe::Slot,
			authority_id: sp_consensus_babe::AuthorityId,
		) -> Option<sp_consensus_babe::OpaqueKeyOwnershipProof> {
			use codec::Encode;

			Historical::prove((sp_consensus_babe::KEY_TYPE, authority_id))
				.map(|p| p.encode())
				.map(sp_consensus_babe::OpaqueKeyOwnershipProof::new)
		}

		fn submit_report_equivocation_unsigned_extrinsic(
			equivocation_proof: sp_consensus_babe::EquivocationProof<<Block as BlockT>::Header>,
			key_owner_proof: sp_consensus_babe::OpaqueKeyOwnershipProof,
		) -> Option<()> {
			let key_owner_proof = key_owner_proof.decode()?;

			Babe::submit_unsigned_equivocation_report(
				equivocation_proof,
				key_owner_proof,
			)
		}
	}

	impl sp_authority_discovery::AuthorityDiscoveryApi<Block> for Runtime {
		fn authorities() -> Vec<AuthorityDiscoveryId> {
			AuthorityDiscovery::authorities()
		}
	}

	impl frame_system_rpc_runtime_api::AccountNonceApi<Block, AccountId, Index> for Runtime {
		fn account_nonce(account: AccountId) -> Index {
			System::account_nonce(account)
		}
	}

	impl pallet_contracts_rpc_runtime_api::ContractsApi<
		Block, AccountId, Balance, BlockNumber, Hash,
	>
		for Runtime
	{
		fn call(
			origin: AccountId,
			dest: AccountId,
			value: Balance,
			gas_limit: u64,
			storage_deposit_limit: Option<Balance>,
			input_data: Vec<u8>,
		) -> pallet_contracts_primitives::ContractExecResult<Balance> {
			Contracts::bare_call(origin, dest, value, gas_limit, storage_deposit_limit, input_data, true)
		}

		fn instantiate(
			origin: AccountId,
			value: Balance,
			gas_limit: u64,
			storage_deposit_limit: Option<Balance>,
			code: pallet_contracts_primitives::Code<Hash>,
			data: Vec<u8>,
			salt: Vec<u8>,
		) -> pallet_contracts_primitives::ContractInstantiateResult<AccountId, Balance>
		{
			Contracts::bare_instantiate(origin, value, gas_limit, storage_deposit_limit, code, data, salt, true)
		}

		fn upload_code(
			origin: AccountId,
			code: Vec<u8>,
			storage_deposit_limit: Option<Balance>,
		) -> pallet_contracts_primitives::CodeUploadResult<Hash, Balance>
		{
			Contracts::bare_upload_code(origin, code, storage_deposit_limit)
		}

		fn get_storage(
			address: AccountId,
			key: [u8; 32],
		) -> pallet_contracts_primitives::GetStorageResult {
			Contracts::get_storage(address, key)
		}
	}

	impl pallet_transaction_payment_rpc_runtime_api::TransactionPaymentApi<
		Block,
		Balance,
	> for Runtime {
		fn query_info(uxt: <Block as BlockT>::Extrinsic, len: u32) -> RuntimeDispatchInfo<Balance> {
			TransactionPayment::query_info(uxt, len)
		}
		fn query_fee_details(uxt: <Block as BlockT>::Extrinsic, len: u32) -> FeeDetails<Balance> {
			TransactionPayment::query_fee_details(uxt, len)
		}
	}

	impl pallet_mmr::primitives::MmrApi<
		Block,
		mmr::Hash,
	> for Runtime {
		fn generate_proof(leaf_index: pallet_mmr::primitives::LeafIndex)
			-> Result<(mmr::EncodableOpaqueLeaf, mmr::Proof<mmr::Hash>), mmr::Error>
		{
			Mmr::generate_proof(leaf_index)
				.map(|(leaf, proof)| (mmr::EncodableOpaqueLeaf::from_leaf(&leaf), proof))
		}

		fn verify_proof(leaf: mmr::EncodableOpaqueLeaf, proof: mmr::Proof<mmr::Hash>)
			-> Result<(), mmr::Error>
		{
			let leaf: mmr::Leaf = leaf
				.into_opaque_leaf()
				.try_decode()
				.ok_or(mmr::Error::Verify)?;
			Mmr::verify_leaf(leaf, proof)
		}

		fn verify_proof_stateless(
			root: mmr::Hash,
			leaf: mmr::EncodableOpaqueLeaf,
			proof: mmr::Proof<mmr::Hash>
		) -> Result<(), mmr::Error> {
			let node = mmr::DataOrHash::Data(leaf.into_opaque_leaf());
			pallet_mmr::verify_leaf_proof::<mmr::Hashing, _>(root, node, proof)
		}
	}

	impl sp_session::SessionKeys<Block> for Runtime {
		fn generate_session_keys(seed: Option<Vec<u8>>) -> Vec<u8> {
			SessionKeys::generate(seed)
		}

		fn decode_session_keys(
			encoded: Vec<u8>,
		) -> Option<Vec<(Vec<u8>, KeyTypeId)>> {
			SessionKeys::decode_into_raw_public_keys(&encoded)
		}
	}

	#[cfg(feature = "try-runtime")]
	impl frame_try_runtime::TryRuntime<Block> for Runtime {
		fn on_runtime_upgrade() -> (Weight, Weight) {
			// NOTE: intentional unwrap: we don't want to propagate the error backwards, and want to
			// have a backtrace here. If any of the pre/post migration checks fail, we shall stop
			// right here and right now.
			let weight = Executive::try_runtime_upgrade().unwrap();
			(weight, RuntimeBlockWeights::get().max_block)
		}

		fn execute_block_no_check(block: Block) -> Weight {
			Executive::execute_block_no_check(block)
		}
	}

	#[cfg(feature = "runtime-benchmarks")]
	impl frame_benchmarking::Benchmark<Block> for Runtime {
		fn benchmark_metadata(extra: bool) -> (
			Vec<frame_benchmarking::BenchmarkList>,
			Vec<frame_support::traits::StorageInfo>,
		) {
			use frame_benchmarking::{baseline, Benchmarking, BenchmarkList};
			use frame_support::traits::StorageInfoTrait;

			// Trying to add benchmarks directly to the Session Pallet caused cyclic dependency
			// issues. To get around that, we separated the Session benchmarks into its own crate,
			// which is why we need these two lines below.
			use pallet_session_benchmarking::Pallet as SessionBench;
			use pallet_offences_benchmarking::Pallet as OffencesBench;
			use frame_system_benchmarking::Pallet as SystemBench;
			use baseline::Pallet as BaselineBench;

			let mut list = Vec::<BenchmarkList>::new();
			list_benchmarks!(list, extra);

			let storage_info = AllPalletsWithSystem::storage_info();

			return (list, storage_info)
		}

		fn dispatch_benchmark(
			config: frame_benchmarking::BenchmarkConfig
		) -> Result<Vec<frame_benchmarking::BenchmarkBatch>, sp_runtime::RuntimeString> {
			use frame_benchmarking::{baseline, Benchmarking, BenchmarkBatch,  TrackedStorageKey};

			// Trying to add benchmarks directly to the Session Pallet caused cyclic dependency
			// issues. To get around that, we separated the Session benchmarks into its own crate,
			// which is why we need these two lines below.
			use pallet_session_benchmarking::Pallet as SessionBench;
			use pallet_offences_benchmarking::Pallet as OffencesBench;
			use frame_system_benchmarking::Pallet as SystemBench;
			use baseline::Pallet as BaselineBench;

			impl pallet_session_benchmarking::Config for Runtime {}
			impl pallet_offences_benchmarking::Config for Runtime {}
			impl frame_system_benchmarking::Config for Runtime {}
			impl baseline::Config for Runtime {}

			let whitelist: Vec<TrackedStorageKey> = vec![
				// Block Number
				hex_literal::hex!("26aa394eea5630e07c48ae0c9558cef702a5c1b19ab7a04f536c519aca4983ac").to_vec().into(),
				// Total Issuance
				hex_literal::hex!("c2261276cc9d1f8598ea4b6a74b15c2f57c875e4cff74148e4628f264b974c80").to_vec().into(),
				// Execution Phase
				hex_literal::hex!("26aa394eea5630e07c48ae0c9558cef7ff553b5a9862a516939d82b3d3d8661a").to_vec().into(),
				// Event Count
				hex_literal::hex!("26aa394eea5630e07c48ae0c9558cef70a98fdbe9ce6c55837576c60c7af3850").to_vec().into(),
				// System Events
				hex_literal::hex!("26aa394eea5630e07c48ae0c9558cef780d41e5e16056765bc8461851072c9d7").to_vec().into(),
				// System BlockWeight
				hex_literal::hex!("26aa394eea5630e07c48ae0c9558cef734abf5cb34d6244378cddbf18e849d96").to_vec().into(),
				// Treasury Account
				hex_literal::hex!("26aa394eea5630e07c48ae0c9558cef7b99d880ec681799c0cf30e8886371da95ecffd7b6c0f78751baa9d281e0bfa3a6d6f646c70792f74727372790000000000000000000000000000000000000000").to_vec().into(),
			];

			let mut batches = Vec::<BenchmarkBatch>::new();
			let params = (&config, &whitelist);
			add_benchmarks!(params, batches);

			Ok(batches)
		}
	}
}

#[cfg(test)]
mod tests {
	use super::*;
	use frame_system::offchain::CreateSignedTransaction;
	use sp_runtime::UpperOf;

	#[test]
	fn validate_transaction_submitter_bounds() {
		fn is_submit_signed_transaction<T>()
		where
			T: CreateSignedTransaction<Call>,
		{
		}

		is_submit_signed_transaction::<Runtime>();
	}

	#[test]
	fn perbill_as_onchain_accuracy() {
		type OnChainAccuracy = <Runtime as onchain::Config>::Accuracy;
		let maximum_chain_accuracy: Vec<UpperOf<OnChainAccuracy>> = (0..MaxNominations::get())
			.map(|_| <UpperOf<OnChainAccuracy>>::from(OnChainAccuracy::one().deconstruct()))
			.collect();
		let _: UpperOf<OnChainAccuracy> =
			maximum_chain_accuracy.iter().fold(0, |acc, x| acc.checked_add(*x).unwrap());
	}

	#[test]
	fn call_size() {
		let size = core::mem::size_of::<Call>();
		assert!(
			size <= 208,
			"size of Call {} is more than 208 bytes: some calls have too big arguments, use Box to reduce the
			size of Call.
			If the limit is too strong, maybe consider increase the limit to 300.",
			size,
		);
	}
}<|MERGE_RESOLUTION|>--- conflicted
+++ resolved
@@ -530,18 +530,15 @@
 	pub Lookahead: BlockNumber = 5u32.into();
 }
 
-<<<<<<< HEAD
 impl frame_election_provider_support::onchain::Config for Runtime {
 	type Accuracy = Perbill;
-	type DataProvider = Staking;
+	type DataProvider = <Self as pallet_election_provider_multi_phase::Config>::DataProvider;
 	type VoterPageSize = ();
 	type TargetPageSize = ();
 	type MaxBackersPerWinner = ConstU32<{ u32::MAX }>;
 	type MaxWinnersPerPage = ConstU32<{ u32::MAX }>;
 }
 
-=======
->>>>>>> 13076478
 pub struct StakingBenchmarkingConfig;
 impl pallet_staking::BenchmarkingConfig for StakingBenchmarkingConfig {
 	type MaxNominators = ConstU32<1000>;
@@ -656,11 +653,6 @@
 
 		Some((iters, 0))
 	}
-}
-
-impl onchain::Config for Runtime {
-	type Accuracy = Perbill;
-	type DataProvider = <Self as pallet_election_provider_multi_phase::Config>::DataProvider;
 }
 
 impl pallet_election_provider_multi_phase::Config for Runtime {
