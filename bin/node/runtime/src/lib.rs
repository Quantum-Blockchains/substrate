// This file is part of Substrate.

// Copyright (C) 2018-2022 Parity Technologies (UK) Ltd.
// SPDX-License-Identifier: GPL-3.0-or-later WITH Classpath-exception-2.0

// This program is free software: you can redistribute it and/or modify
// it under the terms of the GNU General Public License as published by
// the Free Software Foundation, either version 3 of the License, or
// (at your option) any later version.

// This program is distributed in the hope that it will be useful,
// but WITHOUT ANY WARRANTY; without even the implied warranty of
// MERCHANTABILITY or FITNESS FOR A PARTICULAR PURPOSE. See the
// GNU General Public License for more details.

// You should have received a copy of the GNU General Public License
// along with this program. If not, see <https://www.gnu.org/licenses/>.

//! The Substrate runtime. This can be compiled with `#[no_std]`, ready for Wasm.

#![cfg_attr(not(feature = "std"), no_std)]
// `construct_runtime!` does a lot of recursion and requires us to increase the limit to 512.
#![recursion_limit = "512"]

use codec::{Decode, Encode, MaxEncodedLen};
use frame_election_provider_support::{
	onchain, BalancingConfig, ElectionDataProvider, SequentialPhragmen, VoteWeight,
};
use frame_support::{
	construct_runtime,
	pallet_prelude::Get,
	parameter_types,
	traits::{
		AsEnsureOriginWithArg, ConstU128, ConstU16, ConstU32, Currency, EitherOfDiverse,
		EqualPrivilegeOnly, Everything, Imbalance, InstanceFilter, KeyOwnerProofSystem,
		LockIdentifier, Nothing, OnUnbalanced, U128CurrencyToVote,
	},
	weights::{
		constants::{BlockExecutionWeight, ExtrinsicBaseWeight, RocksDbWeight, WEIGHT_PER_SECOND},
		ConstantMultiplier, DispatchClass, IdentityFee, Weight,
	},
	PalletId, RuntimeDebug,
};
use frame_system::{
	limits::{BlockLength, BlockWeights},
	EnsureRoot, EnsureRootWithSuccess, EnsureSigned,
};
pub use node_primitives::{AccountId, Signature};
use node_primitives::{AccountIndex, Balance, BlockNumber, Hash, Index, Moment};
use pallet_election_provider_multi_phase::SolutionAccuracyOf;
use pallet_grandpa::{
	fg_primitives, AuthorityId as GrandpaId, AuthorityList as GrandpaAuthorityList,
};
use pallet_im_online::sr25519::AuthorityId as ImOnlineId;
use pallet_session::historical::{self as pallet_session_historical};
pub use pallet_transaction_payment::{CurrencyAdapter, Multiplier, TargetedFeeAdjustment};
use pallet_transaction_payment::{FeeDetails, RuntimeDispatchInfo};
use sp_api::impl_runtime_apis;
use sp_authority_discovery::AuthorityId as AuthorityDiscoveryId;
use sp_core::{crypto::KeyTypeId, OpaqueMetadata};
use sp_inherents::{CheckInherentsResult, InherentData};
use sp_runtime::{
	create_runtime_str,
	curve::PiecewiseLinear,
	generic, impl_opaque_keys,
	traits::{
		self, BlakeTwo256, Block as BlockT, ConvertInto, NumberFor, OpaqueKeys,
		SaturatedConversion, StaticLookup,
	},
	transaction_validity::{TransactionPriority, TransactionSource, TransactionValidity},
	ApplyExtrinsicResult, FixedPointNumber, FixedU128, Perbill, Percent, Permill, Perquintill,
};
use sp_std::prelude::*;
#[cfg(any(feature = "std", test))]
use sp_version::NativeVersion;
use sp_version::RuntimeVersion;
use static_assertions::const_assert;

#[cfg(any(feature = "std", test))]
pub use frame_system::Call as SystemCall;
#[cfg(any(feature = "std", test))]
pub use pallet_balances::Call as BalancesCall;
#[cfg(any(feature = "std", test))]
pub use pallet_staking::StakerStatus;
#[cfg(any(feature = "std", test))]
pub use pallet_sudo::Call as SudoCall;
#[cfg(any(feature = "std", test))]
pub use sp_runtime::BuildStorage;

/// Implementations of some helper traits passed into runtime modules as associated types.
pub mod impls;
#[cfg(not(feature = "runtime-benchmarks"))]
use impls::AllianceIdentityVerifier;
use impls::{AllianceProposalProvider, Author, CreditToBlockAuthor};

/// Constant values used within the runtime.
pub mod constants;
use constants::{currency::*, time::*};
use sp_runtime::generic::Era;

/// Generated voter bag information.
mod voter_bags;

// Make the WASM binary available.
#[cfg(feature = "std")]
include!(concat!(env!("OUT_DIR"), "/wasm_binary.rs"));

/// Wasm binary unwrapped. If built with `SKIP_WASM_BUILD`, the function panics.
#[cfg(feature = "std")]
pub fn wasm_binary_unwrap() -> &'static [u8] {
	WASM_BINARY.expect(
		"Development wasm binary is not available. This means the client is built with \
		 `SKIP_WASM_BUILD` flag and it is only usable for production chains. Please rebuild with \
		 the flag disabled.",
	)
}

/// Runtime version.
#[sp_version::runtime_version]
pub const VERSION: RuntimeVersion = RuntimeVersion {
	spec_name: create_runtime_str!("node"),
	impl_name: create_runtime_str!("substrate-node"),
	authoring_version: 10,
	// Per convention: if the runtime behavior changes, increment spec_version
	// and set impl_version to 0. If only runtime
	// implementation changes and behavior does not, then leave spec_version as
	// is and increment impl_version.
	spec_version: 268,
	impl_version: 0,
	apis: RUNTIME_API_VERSIONS,
	transaction_version: 2,
	state_version: 1,
};

/// The BABE session configuration at genesis.
pub const BABE_GENESIS_SESSION_CONFIG: sp_consensus_babe::BabeSessionConfiguration =
	sp_consensus_babe::BabeSessionConfiguration {
		c: PRIMARY_PROBABILITY,
		allowed_slots: sp_consensus_babe::AllowedSlots::PrimaryAndSecondaryPlainSlots,
	};

/// Native version.
#[cfg(any(feature = "std", test))]
pub fn native_version() -> NativeVersion {
	NativeVersion { runtime_version: VERSION, can_author_with: Default::default() }
}

type NegativeImbalance = <Balances as Currency<AccountId>>::NegativeImbalance;

pub struct DealWithFees;
impl OnUnbalanced<NegativeImbalance> for DealWithFees {
	fn on_unbalanceds<B>(mut fees_then_tips: impl Iterator<Item = NegativeImbalance>) {
		if let Some(fees) = fees_then_tips.next() {
			// for fees, 80% to treasury, 20% to author
			let mut split = fees.ration(80, 20);
			if let Some(tips) = fees_then_tips.next() {
				// for tips, if any, 80% to treasury, 20% to author (though this can be anything)
				tips.ration_merge_into(80, 20, &mut split);
			}
			Treasury::on_unbalanced(split.0);
			Author::on_unbalanced(split.1);
		}
	}
}

/// We assume that ~10% of the block weight is consumed by `on_initialize` handlers.
/// This is used to limit the maximal weight of a single extrinsic.
const AVERAGE_ON_INITIALIZE_RATIO: Perbill = Perbill::from_percent(10);
/// We allow `Normal` extrinsics to fill up the block up to 75%, the rest can be used
/// by  Operational  extrinsics.
const NORMAL_DISPATCH_RATIO: Perbill = Perbill::from_percent(75);
/// We allow for 2 seconds of compute with a 6 second average block time.
const MAXIMUM_BLOCK_WEIGHT: Weight = WEIGHT_PER_SECOND.saturating_mul(2);

parameter_types! {
	pub const BlockHashCount: BlockNumber = 2400;
	pub const Version: RuntimeVersion = VERSION;
	pub RuntimeBlockLength: BlockLength =
		BlockLength::max_with_normal_ratio(5 * 1024 * 1024, NORMAL_DISPATCH_RATIO);
	pub RuntimeBlockWeights: BlockWeights = BlockWeights::builder()
		.base_block(BlockExecutionWeight::get())
		.for_class(DispatchClass::all(), |weights| {
			weights.base_extrinsic = ExtrinsicBaseWeight::get();
		})
		.for_class(DispatchClass::Normal, |weights| {
			weights.max_total = Some(NORMAL_DISPATCH_RATIO * MAXIMUM_BLOCK_WEIGHT);
		})
		.for_class(DispatchClass::Operational, |weights| {
			weights.max_total = Some(MAXIMUM_BLOCK_WEIGHT);
			// Operational transactions have some extra reserved space, so that they
			// are included even if block reached `MAXIMUM_BLOCK_WEIGHT`.
			weights.reserved = Some(
				MAXIMUM_BLOCK_WEIGHT - NORMAL_DISPATCH_RATIO * MAXIMUM_BLOCK_WEIGHT
			);
		})
		.avg_block_initialization(AVERAGE_ON_INITIALIZE_RATIO)
		.build_or_panic();
}

const_assert!(NORMAL_DISPATCH_RATIO.deconstruct() >= AVERAGE_ON_INITIALIZE_RATIO.deconstruct());

impl frame_system::Config for Runtime {
	type BaseCallFilter = Everything;
	type BlockWeights = RuntimeBlockWeights;
	type BlockLength = RuntimeBlockLength;
	type DbWeight = RocksDbWeight;
	type Origin = Origin;
	type Call = Call;
	type Index = Index;
	type BlockNumber = BlockNumber;
	type Hash = Hash;
	type Hashing = BlakeTwo256;
	type AccountId = AccountId;
	type Lookup = Indices;
	type Header = generic::Header<BlockNumber, BlakeTwo256>;
	type Event = Event;
	type BlockHashCount = BlockHashCount;
	type Version = Version;
	type PalletInfo = PalletInfo;
	type AccountData = pallet_balances::AccountData<Balance>;
	type OnNewAccount = ();
	type OnKilledAccount = ();
	type SystemWeightInfo = frame_system::weights::SubstrateWeight<Runtime>;
	type SS58Prefix = ConstU16<42>;
	type OnSetCode = ();
	type MaxConsumers = ConstU32<16>;
}

impl pallet_randomness_collective_flip::Config for Runtime {}

impl pallet_utility::Config for Runtime {
	type Event = Event;
	type Call = Call;
	type PalletsOrigin = OriginCaller;
	type WeightInfo = pallet_utility::weights::SubstrateWeight<Runtime>;
}

parameter_types! {
	// One storage item; key size is 32; value is size 4+4+16+32 bytes = 56 bytes.
	pub const DepositBase: Balance = deposit(1, 88);
	// Additional storage item size of 32 bytes.
	pub const DepositFactor: Balance = deposit(0, 32);
}

impl pallet_multisig::Config for Runtime {
	type Event = Event;
	type Call = Call;
	type Currency = Balances;
	type DepositBase = DepositBase;
	type DepositFactor = DepositFactor;
	type MaxSignatories = ConstU16<100>;
	type WeightInfo = pallet_multisig::weights::SubstrateWeight<Runtime>;
}

parameter_types! {
	// One storage item; key size 32, value size 8; .
	pub const ProxyDepositBase: Balance = deposit(1, 8);
	// Additional storage item size of 33 bytes.
	pub const ProxyDepositFactor: Balance = deposit(0, 33);
	pub const AnnouncementDepositBase: Balance = deposit(1, 8);
	pub const AnnouncementDepositFactor: Balance = deposit(0, 66);
}

/// The type used to represent the kinds of proxying allowed.
#[derive(
	Copy,
	Clone,
	Eq,
	PartialEq,
	Ord,
	PartialOrd,
	Encode,
	Decode,
	RuntimeDebug,
	MaxEncodedLen,
	scale_info::TypeInfo,
)]
pub enum ProxyType {
	Any,
	NonTransfer,
	Governance,
	Staking,
}
impl Default for ProxyType {
	fn default() -> Self {
		Self::Any
	}
}
impl InstanceFilter<Call> for ProxyType {
	fn filter(&self, c: &Call) -> bool {
		match self {
			ProxyType::Any => true,
			ProxyType::NonTransfer => !matches!(
				c,
				Call::Balances(..) |
					Call::Assets(..) | Call::Uniques(..) |
					Call::Vesting(pallet_vesting::Call::vested_transfer { .. }) |
					Call::Indices(pallet_indices::Call::transfer { .. })
			),
			ProxyType::Governance => matches!(
				c,
				Call::Democracy(..) |
					Call::Council(..) | Call::Society(..) |
					Call::TechnicalCommittee(..) |
					Call::Elections(..) | Call::Treasury(..)
			),
			ProxyType::Staking => matches!(c, Call::Staking(..)),
		}
	}
	fn is_superset(&self, o: &Self) -> bool {
		match (self, o) {
			(x, y) if x == y => true,
			(ProxyType::Any, _) => true,
			(_, ProxyType::Any) => false,
			(ProxyType::NonTransfer, _) => true,
			_ => false,
		}
	}
}

impl pallet_proxy::Config for Runtime {
	type Event = Event;
	type Call = Call;
	type Currency = Balances;
	type ProxyType = ProxyType;
	type ProxyDepositBase = ProxyDepositBase;
	type ProxyDepositFactor = ProxyDepositFactor;
	type MaxProxies = ConstU32<32>;
	type WeightInfo = pallet_proxy::weights::SubstrateWeight<Runtime>;
	type MaxPending = ConstU32<32>;
	type CallHasher = BlakeTwo256;
	type AnnouncementDepositBase = AnnouncementDepositBase;
	type AnnouncementDepositFactor = AnnouncementDepositFactor;
}

parameter_types! {
	pub MaximumSchedulerWeight: Weight = Perbill::from_percent(80) *
		RuntimeBlockWeights::get().max_block;
	// Retry a scheduled item every 10 blocks (1 minute) until the preimage exists.
	pub const NoPreimagePostponement: Option<u32> = Some(10);
}

impl pallet_scheduler::Config for Runtime {
	type Event = Event;
	type Origin = Origin;
	type PalletsOrigin = OriginCaller;
	type Call = Call;
	type MaximumWeight = MaximumSchedulerWeight;
	type ScheduleOrigin = EnsureRoot<AccountId>;
	type MaxScheduledPerBlock = ConstU32<50>;
	type WeightInfo = pallet_scheduler::weights::SubstrateWeight<Runtime>;
	type OriginPrivilegeCmp = EqualPrivilegeOnly;
	type PreimageProvider = Preimage;
	type NoPreimagePostponement = NoPreimagePostponement;
}

parameter_types! {
	pub const PreimageMaxSize: u32 = 4096 * 1024;
	pub const PreimageBaseDeposit: Balance = 1 * DOLLARS;
	// One cent: $10,000 / MB
	pub const PreimageByteDeposit: Balance = 1 * CENTS;
}

impl pallet_preimage::Config for Runtime {
	type WeightInfo = pallet_preimage::weights::SubstrateWeight<Runtime>;
	type Event = Event;
	type Currency = Balances;
	type ManagerOrigin = EnsureRoot<AccountId>;
	type MaxSize = PreimageMaxSize;
	type BaseDeposit = PreimageBaseDeposit;
	type ByteDeposit = PreimageByteDeposit;
}

parameter_types! {
	// NOTE: Currently it is not possible to change the session duration after the chain has started.
	//       Attempting to do so will brick block production.
	pub const SessionDuration: u64 = SESSION_DURATION_IN_SLOTS;
	pub const ExpectedBlockTime: Moment = MILLISECS_PER_BLOCK;
	pub const ReportLongevity: u64 =
		BondingDuration::get() as u64 * SessionsPerEra::get() as u64 * SessionDuration::get();
}

impl pallet_babe::Config for Runtime {
	type SessionDuration = SessionDuration;
	type ExpectedBlockTime = ExpectedBlockTime;
	type SessionChangeTrigger = pallet_babe::ExternalTrigger;
	type DisabledValidators = Session;

	type KeyOwnerProofSystem = Historical;

	type KeyOwnerProof = <Self::KeyOwnerProofSystem as KeyOwnerProofSystem<(
		KeyTypeId,
		pallet_babe::AuthorityId,
	)>>::Proof;

	type KeyOwnerIdentification = <Self::KeyOwnerProofSystem as KeyOwnerProofSystem<(
		KeyTypeId,
		pallet_babe::AuthorityId,
	)>>::IdentificationTuple;

	type HandleEquivocation =
		pallet_babe::EquivocationHandler<Self::KeyOwnerIdentification, Offences, ReportLongevity>;

	type WeightInfo = ();
	type MaxAuthorities = MaxAuthorities;
}

parameter_types! {
	pub const IndexDeposit: Balance = 1 * DOLLARS;
}

impl pallet_indices::Config for Runtime {
	type AccountIndex = AccountIndex;
	type Currency = Balances;
	type Deposit = IndexDeposit;
	type Event = Event;
	type WeightInfo = pallet_indices::weights::SubstrateWeight<Runtime>;
}

parameter_types! {
	pub const ExistentialDeposit: Balance = 1 * DOLLARS;
	// For weight estimation, we assume that the most locks on an individual account will be 50.
	// This number may need to be adjusted in the future if this assumption no longer holds true.
	pub const MaxLocks: u32 = 50;
	pub const MaxReserves: u32 = 50;
}

impl pallet_balances::Config for Runtime {
	type MaxLocks = MaxLocks;
	type MaxReserves = MaxReserves;
	type ReserveIdentifier = [u8; 8];
	type Balance = Balance;
	type DustRemoval = ();
	type Event = Event;
	type ExistentialDeposit = ExistentialDeposit;
	type AccountStore = frame_system::Pallet<Runtime>;
	type WeightInfo = pallet_balances::weights::SubstrateWeight<Runtime>;
}

parameter_types! {
	pub const TransactionByteFee: Balance = 10 * MILLICENTS;
	pub const OperationalFeeMultiplier: u8 = 5;
	pub const TargetBlockFullness: Perquintill = Perquintill::from_percent(25);
	pub AdjustmentVariable: Multiplier = Multiplier::saturating_from_rational(1, 100_000);
	pub MinimumMultiplier: Multiplier = Multiplier::saturating_from_rational(1, 1_000_000_000u128);
}

impl pallet_transaction_payment::Config for Runtime {
	type Event = Event;
	type OnChargeTransaction = CurrencyAdapter<Balances, DealWithFees>;
	type OperationalFeeMultiplier = OperationalFeeMultiplier;
	type WeightToFee = IdentityFee<Balance>;
	type LengthToFee = ConstantMultiplier<Balance, TransactionByteFee>;
	type FeeMultiplierUpdate =
		TargetedFeeAdjustment<Self, TargetBlockFullness, AdjustmentVariable, MinimumMultiplier>;
}

impl pallet_asset_tx_payment::Config for Runtime {
	type Event = Event;
	type Fungibles = Assets;
	type OnChargeAssetTransaction = pallet_asset_tx_payment::FungiblesAdapter<
		pallet_assets::BalanceToAssetBalance<Balances, Runtime, ConvertInto>,
		CreditToBlockAuthor,
	>;
}

parameter_types! {
	pub const MinimumPeriod: Moment = SLOT_DURATION / 2;
}

impl pallet_timestamp::Config for Runtime {
	type Moment = Moment;
	type OnTimestampSet = Babe;
	type MinimumPeriod = MinimumPeriod;
	type WeightInfo = pallet_timestamp::weights::SubstrateWeight<Runtime>;
}

parameter_types! {
	pub const UncleGenerations: BlockNumber = 5;
}

impl pallet_authorship::Config for Runtime {
	type FindAuthor = pallet_session::FindAccountFromAuthorIndex<Self, Babe>;
	type UncleGenerations = UncleGenerations;
	type FilterUncle = ();
	type EventHandler = (Staking, ImOnline);
}

impl_opaque_keys! {
	pub struct SessionKeys {
		pub grandpa: Grandpa,
		pub babe: Babe,
		pub im_online: ImOnline,
		pub authority_discovery: AuthorityDiscovery,
	}
}

impl pallet_session::Config for Runtime {
	type Event = Event;
	type ValidatorId = <Self as frame_system::Config>::AccountId;
	type ValidatorIdOf = pallet_staking::StashOf<Self>;
	type ShouldEndSession = Babe;
	type NextSessionRotation = Babe;
	type SessionManager = pallet_session::historical::NoteHistoricalRoot<Self, Staking>;
	type SessionHandler = <SessionKeys as OpaqueKeys>::KeyTypeIdProviders;
	type Keys = SessionKeys;
	type WeightInfo = pallet_session::weights::SubstrateWeight<Runtime>;
}

impl pallet_session::historical::Config for Runtime {
	type FullIdentification = pallet_staking::Exposure<AccountId, Balance>;
	type FullIdentificationOf = pallet_staking::ExposureOf<Runtime>;
}

pallet_staking_reward_curve::build! {
	const REWARD_CURVE: PiecewiseLinear<'static> = curve!(
		min_inflation: 0_025_000,
		max_inflation: 0_100_000,
		ideal_stake: 0_500_000,
		falloff: 0_050_000,
		max_piece_count: 40,
		test_precision: 0_005_000,
	);
}

parameter_types! {
	pub const SessionsPerEra: sp_staking::SessionIndex = 6;
	pub const BondingDuration: sp_staking::EraIndex = 24 * 28;
	pub const SlashDeferDuration: sp_staking::EraIndex = 24 * 7; // 1/4 the bonding duration.
	pub const RewardCurve: &'static PiecewiseLinear<'static> = &REWARD_CURVE;
	pub const MaxNominatorRewardedPerValidator: u32 = 256;
	pub const OffendingValidatorsThreshold: Perbill = Perbill::from_percent(17);
	pub OffchainRepeat: BlockNumber = 5;
}

pub struct StakingBenchmarkingConfig;
impl pallet_staking::BenchmarkingConfig for StakingBenchmarkingConfig {
	type MaxNominators = ConstU32<1000>;
	type MaxValidators = ConstU32<1000>;
}

impl pallet_staking::Config for Runtime {
	type MaxNominations = MaxNominations;
	type Currency = Balances;
	type CurrencyBalance = Balance;
	type UnixTime = Timestamp;
	type CurrencyToVote = U128CurrencyToVote;
	type RewardRemainder = Treasury;
	type Event = Event;
	type Slash = Treasury; // send the slashed funds to the treasury.
	type Reward = (); // rewards are minted from the void
	type SessionsPerEra = SessionsPerEra;
	type BondingDuration = BondingDuration;
	type SlashDeferDuration = SlashDeferDuration;
	/// A super-majority of the council can cancel the slash.
	type SlashCancelOrigin = EitherOfDiverse<
		EnsureRoot<AccountId>,
		pallet_collective::EnsureProportionAtLeast<AccountId, CouncilCollective, 3, 4>,
	>;
	type SessionInterface = Self;
	type EraPayout = pallet_staking::ConvertCurve<RewardCurve>;
	type NextNewSession = Session;
	type MaxNominatorRewardedPerValidator = MaxNominatorRewardedPerValidator;
	type OffendingValidatorsThreshold = OffendingValidatorsThreshold;
	type ElectionProvider = ElectionProviderMultiPhase;
	type GenesisElectionProvider = onchain::UnboundedExecution<OnChainSeqPhragmen>;
	type VoterList = BagsList;
	type MaxUnlockingChunks = ConstU32<32>;
	type OnStakerSlash = NominationPools;
	type WeightInfo = pallet_staking::weights::SubstrateWeight<Runtime>;
	type BenchmarkingConfig = StakingBenchmarkingConfig;
}

parameter_types! {
	// phase durations. 1/4 of the last session for each.
	pub const SignedPhase: u32 = SESSION_DURATION_IN_BLOCKS / 4;
	pub const UnsignedPhase: u32 = SESSION_DURATION_IN_BLOCKS / 4;

	// signed config
	pub const SignedRewardBase: Balance = 1 * DOLLARS;
	pub const SignedDepositBase: Balance = 1 * DOLLARS;
	pub const SignedDepositByte: Balance = 1 * CENTS;

	pub BetterUnsignedThreshold: Perbill = Perbill::from_rational(1u32, 10_000);

	// miner configs
	pub const MultiPhaseUnsignedPriority: TransactionPriority = StakingUnsignedPriority::get() - 1u64;
	pub MinerMaxWeight: Weight = RuntimeBlockWeights::get()
		.get(DispatchClass::Normal)
		.max_extrinsic.expect("Normal extrinsics have a weight limit configured; qed")
		.saturating_sub(BlockExecutionWeight::get());
	// Solution can occupy 90% of normal block size
	pub MinerMaxLength: u32 = Perbill::from_rational(9u32, 10) *
		*RuntimeBlockLength::get()
		.max
		.get(DispatchClass::Normal);
}

frame_election_provider_support::generate_solution_type!(
	#[compact]
	pub struct NposSolution16::<
		VoterIndex = u32,
		TargetIndex = u16,
		Accuracy = sp_runtime::PerU16,
		MaxVoters = MaxElectingVoters,
	>(16)
);

parameter_types! {
	pub MaxNominations: u32 = <NposSolution16 as frame_election_provider_support::NposSolution>::LIMIT as u32;
	pub MaxElectingVoters: u32 = 10_000;
}

/// The numbers configured here could always be more than the the maximum limits of staking pallet
/// to ensure election snapshot will not run out of memory. For now, we set them to smaller values
/// since the staking is bounded and the weight pipeline takes hours for this single pallet.
pub struct ElectionProviderBenchmarkConfig;
impl pallet_election_provider_multi_phase::BenchmarkingConfig for ElectionProviderBenchmarkConfig {
	const VOTERS: [u32; 2] = [1000, 2000];
	const TARGETS: [u32; 2] = [500, 1000];
	const ACTIVE_VOTERS: [u32; 2] = [500, 800];
	const DESIRED_TARGETS: [u32; 2] = [200, 400];
	const SNAPSHOT_MAXIMUM_VOTERS: u32 = 1000;
	const MINER_MAXIMUM_VOTERS: u32 = 1000;
	const MAXIMUM_TARGETS: u32 = 300;
}

/// Maximum number of iterations for balancing that will be executed in the embedded OCW
/// miner of election provider multi phase.
pub const MINER_MAX_ITERATIONS: u32 = 10;

/// A source of random balance for NposSolver, which is meant to be run by the OCW election miner.
pub struct OffchainRandomBalancing;
impl Get<Option<BalancingConfig>> for OffchainRandomBalancing {
	fn get() -> Option<BalancingConfig> {
		use sp_runtime::traits::TrailingZeroInput;
		let iterations = match MINER_MAX_ITERATIONS {
			0 => 0,
			max => {
				let seed = sp_io::offchain::random_seed();
				let random = <u32>::decode(&mut TrailingZeroInput::new(&seed))
					.expect("input is padded with zeroes; qed") %
					max.saturating_add(1);
				random as usize
			},
		};

		let config = BalancingConfig { iterations, tolerance: 0 };
		Some(config)
	}
}

pub struct OnChainSeqPhragmen;
impl onchain::Config for OnChainSeqPhragmen {
	type System = Runtime;
	type Solver = SequentialPhragmen<
		AccountId,
		pallet_election_provider_multi_phase::SolutionAccuracyOf<Runtime>,
	>;
	type DataProvider = <Runtime as pallet_election_provider_multi_phase::Config>::DataProvider;
	type WeightInfo = frame_election_provider_support::weights::SubstrateWeight<Runtime>;
}

impl onchain::BoundedConfig for OnChainSeqPhragmen {
	type VotersBound = MaxElectingVoters;
	type TargetsBound = ConstU32<2_000>;
}

impl pallet_election_provider_multi_phase::MinerConfig for Runtime {
	type AccountId = AccountId;
	type MaxLength = MinerMaxLength;
	type MaxWeight = MinerMaxWeight;
	type Solution = NposSolution16;
	type MaxVotesPerVoter =
	<<Self as pallet_election_provider_multi_phase::Config>::DataProvider as ElectionDataProvider>::MaxVotesPerVoter;

	// The unsigned submissions have to respect the weight of the submit_unsigned call, thus their
	// weight estimate function is wired to this call's weight.
	fn solution_weight(v: u32, t: u32, a: u32, d: u32) -> Weight {
		<
			<Self as pallet_election_provider_multi_phase::Config>::WeightInfo
			as
			pallet_election_provider_multi_phase::WeightInfo
		>::submit_unsigned(v, t, a, d)
	}
}

impl pallet_election_provider_multi_phase::Config for Runtime {
	type Event = Event;
	type Currency = Balances;
	type EstimateCallFee = TransactionPayment;
	type SignedPhase = SignedPhase;
	type UnsignedPhase = UnsignedPhase;
	type BetterUnsignedThreshold = BetterUnsignedThreshold;
	type BetterSignedThreshold = ();
	type OffchainRepeat = OffchainRepeat;
	type MinerTxPriority = MultiPhaseUnsignedPriority;
	type MinerConfig = Self;
	type SignedMaxSubmissions = ConstU32<10>;
	type SignedRewardBase = SignedRewardBase;
	type SignedDepositBase = SignedDepositBase;
	type SignedDepositByte = SignedDepositByte;
	type SignedMaxRefunds = ConstU32<3>;
	type SignedDepositWeight = ();
	type SignedMaxWeight = MinerMaxWeight;
	type SlashHandler = (); // burn slashes
	type RewardHandler = (); // nothing to do upon rewards
	type DataProvider = Staking;
	type Fallback = onchain::BoundedExecution<OnChainSeqPhragmen>;
	type GovernanceFallback = onchain::BoundedExecution<OnChainSeqPhragmen>;
	type Solver = SequentialPhragmen<AccountId, SolutionAccuracyOf<Self>, OffchainRandomBalancing>;
	type ForceOrigin = EnsureRootOrHalfCouncil;
	type MaxElectableTargets = ConstU16<{ u16::MAX }>;
	type MaxElectingVoters = MaxElectingVoters;
	type BenchmarkingConfig = ElectionProviderBenchmarkConfig;
	type WeightInfo = pallet_election_provider_multi_phase::weights::SubstrateWeight<Self>;
}

parameter_types! {
	pub const BagThresholds: &'static [u64] = &voter_bags::THRESHOLDS;
}

impl pallet_bags_list::Config for Runtime {
	type Event = Event;
	type ScoreProvider = Staking;
	type WeightInfo = pallet_bags_list::weights::SubstrateWeight<Runtime>;
	type BagThresholds = BagThresholds;
	type Score = VoteWeight;
}

parameter_types! {
	pub const PostUnbondPoolsWindow: u32 = 4;
	pub const NominationPoolsPalletId: PalletId = PalletId(*b"py/nopls");
	pub const MaxPointsToBalance: u8 = 10;
}

use sp_runtime::traits::Convert;
pub struct BalanceToU256;
impl Convert<Balance, sp_core::U256> for BalanceToU256 {
	fn convert(balance: Balance) -> sp_core::U256 {
		sp_core::U256::from(balance)
	}
}
pub struct U256ToBalance;
impl Convert<sp_core::U256, Balance> for U256ToBalance {
	fn convert(n: sp_core::U256) -> Balance {
		n.try_into().unwrap_or(Balance::max_value())
	}
}

impl pallet_nomination_pools::Config for Runtime {
	type WeightInfo = ();
	type Event = Event;
	type Currency = Balances;
	type CurrencyBalance = Balance;
	type RewardCounter = FixedU128;
	type BalanceToU256 = BalanceToU256;
	type U256ToBalance = U256ToBalance;
	type StakingInterface = pallet_staking::Pallet<Self>;
	type PostUnbondingPoolsWindow = PostUnbondPoolsWindow;
	type MaxMetadataLen = ConstU32<256>;
	type MaxUnbonding = ConstU32<8>;
	type PalletId = NominationPoolsPalletId;
	type MaxPointsToBalance = MaxPointsToBalance;
}

parameter_types! {
	pub const VoteLockingPeriod: BlockNumber = 30 * DAYS;
}

impl pallet_conviction_voting::Config for Runtime {
	type WeightInfo = pallet_conviction_voting::weights::SubstrateWeight<Self>;
	type Event = Event;
	type Currency = Balances;
	type VoteLockingPeriod = VoteLockingPeriod;
	type MaxVotes = ConstU32<512>;
	type MaxTurnout = frame_support::traits::TotalIssuanceOf<Balances, Self::AccountId>;
	type Polls = Referenda;
}

parameter_types! {
	pub const AlarmInterval: BlockNumber = 1;
	pub const SubmissionDeposit: Balance = 100 * DOLLARS;
	pub const UndecidingTimeout: BlockNumber = 28 * DAYS;
}

pub struct TracksInfo;
impl pallet_referenda::TracksInfo<Balance, BlockNumber> for TracksInfo {
	type Id = u16;
	type Origin = <Origin as frame_support::traits::OriginTrait>::PalletsOrigin;
	fn tracks() -> &'static [(Self::Id, pallet_referenda::TrackInfo<Balance, BlockNumber>)] {
		static DATA: [(u16, pallet_referenda::TrackInfo<Balance, BlockNumber>); 1] = [(
			0u16,
			pallet_referenda::TrackInfo {
				name: "root",
				max_deciding: 1,
				decision_deposit: 10,
				prepare_period: 4,
				decision_period: 4,
				confirm_period: 2,
				min_enactment_period: 4,
				min_approval: pallet_referenda::Curve::LinearDecreasing {
					length: Perbill::from_percent(100),
					floor: Perbill::from_percent(50),
					ceil: Perbill::from_percent(100),
				},
				min_support: pallet_referenda::Curve::LinearDecreasing {
					length: Perbill::from_percent(100),
					floor: Perbill::from_percent(0),
					ceil: Perbill::from_percent(100),
				},
			},
		)];
		&DATA[..]
	}
	fn track_for(id: &Self::Origin) -> Result<Self::Id, ()> {
		if let Ok(system_origin) = frame_system::RawOrigin::try_from(id.clone()) {
			match system_origin {
				frame_system::RawOrigin::Root => Ok(0),
				_ => Err(()),
			}
		} else {
			Err(())
		}
	}
}

impl pallet_referenda::Config for Runtime {
	type WeightInfo = pallet_referenda::weights::SubstrateWeight<Self>;
	type Call = Call;
	type Event = Event;
	type Scheduler = Scheduler;
	type Currency = pallet_balances::Pallet<Self>;
	type SubmitOrigin = EnsureSigned<AccountId>;
	type CancelOrigin = EnsureRoot<AccountId>;
	type KillOrigin = EnsureRoot<AccountId>;
	type Slash = ();
	type Votes = pallet_conviction_voting::VotesOf<Runtime>;
	type Tally = pallet_conviction_voting::TallyOf<Runtime>;
	type SubmissionDeposit = SubmissionDeposit;
	type MaxQueued = ConstU32<100>;
	type UndecidingTimeout = UndecidingTimeout;
	type AlarmInterval = AlarmInterval;
	type Tracks = TracksInfo;
}

impl pallet_referenda::Config<pallet_referenda::Instance2> for Runtime {
	type WeightInfo = pallet_referenda::weights::SubstrateWeight<Self>;
	type Call = Call;
	type Event = Event;
	type Scheduler = Scheduler;
	type Currency = pallet_balances::Pallet<Self>;
	type SubmitOrigin = EnsureSigned<AccountId>;
	type CancelOrigin = EnsureRoot<AccountId>;
	type KillOrigin = EnsureRoot<AccountId>;
	type Slash = ();
	type Votes = pallet_ranked_collective::Votes;
	type Tally = pallet_ranked_collective::TallyOf<Runtime>;
	type SubmissionDeposit = SubmissionDeposit;
	type MaxQueued = ConstU32<100>;
	type UndecidingTimeout = UndecidingTimeout;
	type AlarmInterval = AlarmInterval;
	type Tracks = TracksInfo;
}

impl pallet_ranked_collective::Config for Runtime {
	type WeightInfo = pallet_ranked_collective::weights::SubstrateWeight<Self>;
	type Event = Event;
	type PromoteOrigin = EnsureRootWithSuccess<AccountId, ConstU16<65535>>;
	type DemoteOrigin = EnsureRootWithSuccess<AccountId, ConstU16<65535>>;
	type Polls = RankedPolls;
	type MinRankOfClass = traits::Identity;
	type VoteWeight = pallet_ranked_collective::Geometric;
}

impl pallet_remark::Config for Runtime {
	type WeightInfo = pallet_remark::weights::SubstrateWeight<Self>;
	type Event = Event;
}

parameter_types! {
	pub const LaunchPeriod: BlockNumber = 28 * 24 * 60 * MINUTES;
	pub const VotingPeriod: BlockNumber = 28 * 24 * 60 * MINUTES;
	pub const FastTrackVotingPeriod: BlockNumber = 3 * 24 * 60 * MINUTES;
	pub const MinimumDeposit: Balance = 100 * DOLLARS;
	pub const EnactmentPeriod: BlockNumber = 30 * 24 * 60 * MINUTES;
	pub const CooloffPeriod: BlockNumber = 28 * 24 * 60 * MINUTES;
	pub const MaxProposals: u32 = 100;
}

impl pallet_democracy::Config for Runtime {
	type Proposal = Call;
	type Event = Event;
	type Currency = Balances;
	type EnactmentPeriod = EnactmentPeriod;
	type LaunchPeriod = LaunchPeriod;
	type VotingPeriod = VotingPeriod;
	type VoteLockingPeriod = EnactmentPeriod; // Same as EnactmentPeriod
	type MinimumDeposit = MinimumDeposit;
	/// A straight majority of the council can decide what their next motion is.
	type ExternalOrigin =
		pallet_collective::EnsureProportionAtLeast<AccountId, CouncilCollective, 1, 2>;
	/// A super-majority can have the next scheduled referendum be a straight majority-carries vote.
	type ExternalMajorityOrigin =
		pallet_collective::EnsureProportionAtLeast<AccountId, CouncilCollective, 3, 4>;
	/// A unanimous council can have the next scheduled referendum be a straight default-carries
	/// (NTB) vote.
	type ExternalDefaultOrigin =
		pallet_collective::EnsureProportionAtLeast<AccountId, CouncilCollective, 1, 1>;
	/// Two thirds of the technical committee can have an ExternalMajority/ExternalDefault vote
	/// be tabled immediately and with a shorter voting/enactment period.
	type FastTrackOrigin =
		pallet_collective::EnsureProportionAtLeast<AccountId, TechnicalCollective, 2, 3>;
	type InstantOrigin =
		pallet_collective::EnsureProportionAtLeast<AccountId, TechnicalCollective, 1, 1>;
	type InstantAllowed = frame_support::traits::ConstBool<true>;
	type FastTrackVotingPeriod = FastTrackVotingPeriod;
	// To cancel a proposal which has been passed, 2/3 of the council must agree to it.
	type CancellationOrigin =
		pallet_collective::EnsureProportionAtLeast<AccountId, CouncilCollective, 2, 3>;
	// To cancel a proposal before it has been passed, the technical committee must be unanimous or
	// Root must agree.
	type CancelProposalOrigin = EitherOfDiverse<
		EnsureRoot<AccountId>,
		pallet_collective::EnsureProportionAtLeast<AccountId, TechnicalCollective, 1, 1>,
	>;
	type BlacklistOrigin = EnsureRoot<AccountId>;
	// Any single technical committee member may veto a coming council proposal, however they can
	// only do it once and it lasts only for the cool-off period.
	type VetoOrigin = pallet_collective::EnsureMember<AccountId, TechnicalCollective>;
	type CooloffPeriod = CooloffPeriod;
	type PreimageByteDeposit = PreimageByteDeposit;
	type OperationalPreimageOrigin = pallet_collective::EnsureMember<AccountId, CouncilCollective>;
	type Slash = Treasury;
	type Scheduler = Scheduler;
	type PalletsOrigin = OriginCaller;
	type MaxVotes = ConstU32<100>;
	type WeightInfo = pallet_democracy::weights::SubstrateWeight<Runtime>;
	type MaxProposals = MaxProposals;
}

parameter_types! {
	pub const CouncilMotionDuration: BlockNumber = 5 * DAYS;
	pub const CouncilMaxProposals: u32 = 100;
	pub const CouncilMaxMembers: u32 = 100;
}

type CouncilCollective = pallet_collective::Instance1;
impl pallet_collective::Config<CouncilCollective> for Runtime {
	type Origin = Origin;
	type Proposal = Call;
	type Event = Event;
	type MotionDuration = CouncilMotionDuration;
	type MaxProposals = CouncilMaxProposals;
	type MaxMembers = CouncilMaxMembers;
	type DefaultVote = pallet_collective::PrimeDefaultVote;
	type WeightInfo = pallet_collective::weights::SubstrateWeight<Runtime>;
}

parameter_types! {
	pub const CandidacyBond: Balance = 10 * DOLLARS;
	// 1 storage item created, key size is 32 bytes, value size is 16+16.
	pub const VotingBondBase: Balance = deposit(1, 64);
	// additional data per vote is 32 bytes (account id).
	pub const VotingBondFactor: Balance = deposit(0, 32);
	pub const TermDuration: BlockNumber = 7 * DAYS;
	pub const DesiredMembers: u32 = 13;
	pub const DesiredRunnersUp: u32 = 7;
	pub const MaxVoters: u32 = 10 * 1000;
	pub const MaxCandidates: u32 = 1000;
	pub const ElectionsPhragmenPalletId: LockIdentifier = *b"phrelect";
}

// Make sure that there are no more than `MaxMembers` members elected via elections-phragmen.
const_assert!(DesiredMembers::get() <= CouncilMaxMembers::get());

impl pallet_elections_phragmen::Config for Runtime {
	type Event = Event;
	type PalletId = ElectionsPhragmenPalletId;
	type Currency = Balances;
	type ChangeMembers = Council;
	// NOTE: this implies that council's genesis members cannot be set directly and must come from
	// this module.
	type InitializeMembers = Council;
	type CurrencyToVote = U128CurrencyToVote;
	type CandidacyBond = CandidacyBond;
	type VotingBondBase = VotingBondBase;
	type VotingBondFactor = VotingBondFactor;
	type LoserCandidate = ();
	type KickedMember = ();
	type DesiredMembers = DesiredMembers;
	type DesiredRunnersUp = DesiredRunnersUp;
	type TermDuration = TermDuration;
	type MaxVoters = MaxVoters;
	type MaxCandidates = MaxCandidates;
	type WeightInfo = pallet_elections_phragmen::weights::SubstrateWeight<Runtime>;
}

parameter_types! {
	pub const TechnicalMotionDuration: BlockNumber = 5 * DAYS;
	pub const TechnicalMaxProposals: u32 = 100;
	pub const TechnicalMaxMembers: u32 = 100;
}

type TechnicalCollective = pallet_collective::Instance2;
impl pallet_collective::Config<TechnicalCollective> for Runtime {
	type Origin = Origin;
	type Proposal = Call;
	type Event = Event;
	type MotionDuration = TechnicalMotionDuration;
	type MaxProposals = TechnicalMaxProposals;
	type MaxMembers = TechnicalMaxMembers;
	type DefaultVote = pallet_collective::PrimeDefaultVote;
	type WeightInfo = pallet_collective::weights::SubstrateWeight<Runtime>;
}

type EnsureRootOrHalfCouncil = EitherOfDiverse<
	EnsureRoot<AccountId>,
	pallet_collective::EnsureProportionMoreThan<AccountId, CouncilCollective, 1, 2>,
>;
impl pallet_membership::Config<pallet_membership::Instance1> for Runtime {
	type Event = Event;
	type AddOrigin = EnsureRootOrHalfCouncil;
	type RemoveOrigin = EnsureRootOrHalfCouncil;
	type SwapOrigin = EnsureRootOrHalfCouncil;
	type ResetOrigin = EnsureRootOrHalfCouncil;
	type PrimeOrigin = EnsureRootOrHalfCouncil;
	type MembershipInitialized = TechnicalCommittee;
	type MembershipChanged = TechnicalCommittee;
	type MaxMembers = TechnicalMaxMembers;
	type WeightInfo = pallet_membership::weights::SubstrateWeight<Runtime>;
}

parameter_types! {
	pub const ProposalBond: Permill = Permill::from_percent(5);
	pub const ProposalBondMinimum: Balance = 1 * DOLLARS;
	pub const SpendPeriod: BlockNumber = 1 * DAYS;
	pub const Burn: Permill = Permill::from_percent(50);
	pub const TipCountdown: BlockNumber = 1 * DAYS;
	pub const TipFindersFee: Percent = Percent::from_percent(20);
	pub const TipReportDepositBase: Balance = 1 * DOLLARS;
	pub const DataDepositPerByte: Balance = 1 * CENTS;
	pub const TreasuryPalletId: PalletId = PalletId(*b"py/trsry");
	pub const MaximumReasonLength: u32 = 300;
	pub const MaxApprovals: u32 = 100;
}

impl pallet_treasury::Config for Runtime {
	type PalletId = TreasuryPalletId;
	type Currency = Balances;
	type ApproveOrigin = EitherOfDiverse<
		EnsureRoot<AccountId>,
		pallet_collective::EnsureProportionAtLeast<AccountId, CouncilCollective, 3, 5>,
	>;
	type RejectOrigin = EitherOfDiverse<
		EnsureRoot<AccountId>,
		pallet_collective::EnsureProportionMoreThan<AccountId, CouncilCollective, 1, 2>,
	>;
	type Event = Event;
	type OnSlash = ();
	type ProposalBond = ProposalBond;
	type ProposalBondMinimum = ProposalBondMinimum;
	type ProposalBondMaximum = ();
	type SpendPeriod = SpendPeriod;
	type Burn = Burn;
	type BurnDestination = ();
	type SpendFunds = Bounties;
	type WeightInfo = pallet_treasury::weights::SubstrateWeight<Runtime>;
	type MaxApprovals = MaxApprovals;
	type SpendOrigin = frame_support::traits::NeverEnsureOrigin<u128>;
}

parameter_types! {
	pub const BountyCuratorDeposit: Permill = Permill::from_percent(50);
	pub const BountyValueMinimum: Balance = 5 * DOLLARS;
	pub const BountyDepositBase: Balance = 1 * DOLLARS;
	pub const CuratorDepositMultiplier: Permill = Permill::from_percent(50);
	pub const CuratorDepositMin: Balance = 1 * DOLLARS;
	pub const CuratorDepositMax: Balance = 100 * DOLLARS;
	pub const BountyDepositPayoutDelay: BlockNumber = 1 * DAYS;
	pub const BountyUpdatePeriod: BlockNumber = 14 * DAYS;
}

impl pallet_bounties::Config for Runtime {
	type Event = Event;
	type BountyDepositBase = BountyDepositBase;
	type BountyDepositPayoutDelay = BountyDepositPayoutDelay;
	type BountyUpdatePeriod = BountyUpdatePeriod;
	type CuratorDepositMultiplier = CuratorDepositMultiplier;
	type CuratorDepositMin = CuratorDepositMin;
	type CuratorDepositMax = CuratorDepositMax;
	type BountyValueMinimum = BountyValueMinimum;
	type DataDepositPerByte = DataDepositPerByte;
	type MaximumReasonLength = MaximumReasonLength;
	type WeightInfo = pallet_bounties::weights::SubstrateWeight<Runtime>;
	type ChildBountyManager = ChildBounties;
}

parameter_types! {
	pub const ChildBountyValueMinimum: Balance = 1 * DOLLARS;
}

impl pallet_child_bounties::Config for Runtime {
	type Event = Event;
	type MaxActiveChildBountyCount = ConstU32<5>;
	type ChildBountyValueMinimum = ChildBountyValueMinimum;
	type WeightInfo = pallet_child_bounties::weights::SubstrateWeight<Runtime>;
}

impl pallet_tips::Config for Runtime {
	type Event = Event;
	type DataDepositPerByte = DataDepositPerByte;
	type MaximumReasonLength = MaximumReasonLength;
	type Tippers = Elections;
	type TipCountdown = TipCountdown;
	type TipFindersFee = TipFindersFee;
	type TipReportDepositBase = TipReportDepositBase;
	type WeightInfo = pallet_tips::weights::SubstrateWeight<Runtime>;
}

parameter_types! {
	pub const DepositPerItem: Balance = deposit(1, 0);
	pub const DepositPerByte: Balance = deposit(0, 1);
	pub const MaxValueSize: u32 = 16 * 1024;
	pub const DeletionQueueDepth: u32 = 128;
	// The lazy deletion runs inside on_initialize.
	pub DeletionWeightLimit: Weight = RuntimeBlockWeights::get()
		.per_class
		.get(DispatchClass::Normal)
		.max_total
		.unwrap_or(RuntimeBlockWeights::get().max_block);
	pub Schedule: pallet_contracts::Schedule<Runtime> = Default::default();
}

impl pallet_contracts::Config for Runtime {
	type Time = Timestamp;
	type Randomness = RandomnessCollectiveFlip;
	type Currency = Balances;
	type Event = Event;
	type Call = Call;
	/// The safest default is to allow no calls at all.
	///
	/// Runtimes should whitelist dispatchables that are allowed to be called from contracts
	/// and make sure they are stable. Dispatchables exposed to contracts are not allowed to
	/// change because that would break already deployed contracts. The `Call` structure itself
	/// is not allowed to change the indices of existing pallets, too.
	type CallFilter = Nothing;
	type DepositPerItem = DepositPerItem;
	type DepositPerByte = DepositPerByte;
	type CallStack = [pallet_contracts::Frame<Self>; 31];
	type WeightPrice = pallet_transaction_payment::Pallet<Self>;
	type WeightInfo = pallet_contracts::weights::SubstrateWeight<Self>;
	type ChainExtension = ();
	type DeletionQueueDepth = DeletionQueueDepth;
	type DeletionWeightLimit = DeletionWeightLimit;
	type Schedule = Schedule;
	type AddressGenerator = pallet_contracts::DefaultAddressGenerator;
	type ContractAccessWeight = pallet_contracts::DefaultContractAccessWeight<RuntimeBlockWeights>;
	type MaxCodeLen = ConstU32<{ 128 * 1024 }>;
	type RelaxedMaxCodeLen = ConstU32<{ 256 * 1024 }>;
	type MaxStorageKeyLen = ConstU32<128>;
}

impl pallet_sudo::Config for Runtime {
	type Event = Event;
	type Call = Call;
}

parameter_types! {
	pub const ImOnlineUnsignedPriority: TransactionPriority = TransactionPriority::max_value();
	/// We prioritize im-online heartbeats over election solution submission.
	pub const StakingUnsignedPriority: TransactionPriority = TransactionPriority::max_value() / 2;
	pub const MaxAuthorities: u32 = 100;
	pub const MaxKeys: u32 = 10_000;
	pub const MaxPeerInHeartbeats: u32 = 10_000;
	pub const MaxPeerDataEncodingSize: u32 = 1_000;
}

impl<LocalCall> frame_system::offchain::CreateSignedTransaction<LocalCall> for Runtime
where
	Call: From<LocalCall>,
{
	fn create_transaction<C: frame_system::offchain::AppCrypto<Self::Public, Self::Signature>>(
		call: Call,
		public: <Signature as traits::Verify>::Signer,
		account: AccountId,
		nonce: Index,
	) -> Option<(Call, <UncheckedExtrinsic as traits::Extrinsic>::SignaturePayload)> {
		let tip = 0;
		// take the biggest period possible.
		let period =
			BlockHashCount::get().checked_next_power_of_two().map(|c| c / 2).unwrap_or(2) as u64;
		let current_block = System::block_number()
			.saturated_into::<u64>()
			// The `System::block_number` is initialized with `n+1`,
			// so the actual block number is `n`.
			.saturating_sub(1);
		let era = Era::mortal(period, current_block);
		let extra = (
			frame_system::CheckNonZeroSender::<Runtime>::new(),
			frame_system::CheckSpecVersion::<Runtime>::new(),
			frame_system::CheckTxVersion::<Runtime>::new(),
			frame_system::CheckGenesis::<Runtime>::new(),
			frame_system::CheckEra::<Runtime>::from(era),
			frame_system::CheckNonce::<Runtime>::from(nonce),
			frame_system::CheckWeight::<Runtime>::new(),
			pallet_asset_tx_payment::ChargeAssetTxPayment::<Runtime>::from(tip, None),
		);
		let raw_payload = SignedPayload::new(call, extra)
			.map_err(|e| {
				log::warn!("Unable to create signed payload: {:?}", e);
			})
			.ok()?;
		let signature = raw_payload.using_encoded(|payload| C::sign(payload, public))?;
		let address = Indices::unlookup(account);
		let (call, extra, _) = raw_payload.deconstruct();
		Some((call, (address, signature, extra)))
	}
}

impl frame_system::offchain::SigningTypes for Runtime {
	type Public = <Signature as traits::Verify>::Signer;
	type Signature = Signature;
}

impl<C> frame_system::offchain::SendTransactionTypes<C> for Runtime
where
	Call: From<C>,
{
	type Extrinsic = UncheckedExtrinsic;
	type OverarchingCall = Call;
}

impl pallet_im_online::Config for Runtime {
	type AuthorityId = ImOnlineId;
	type Event = Event;
	type NextSessionRotation = Babe;
	type ValidatorSet = Historical;
	type ReportUnresponsiveness = Offences;
	type UnsignedPriority = ImOnlineUnsignedPriority;
	type WeightInfo = pallet_im_online::weights::SubstrateWeight<Runtime>;
	type MaxKeys = MaxKeys;
	type MaxPeerInHeartbeats = MaxPeerInHeartbeats;
	type MaxPeerDataEncodingSize = MaxPeerDataEncodingSize;
}

impl pallet_offences::Config for Runtime {
	type Event = Event;
	type IdentificationTuple = pallet_session::historical::IdentificationTuple<Self>;
	type OnOffenceHandler = Staking;
}

impl pallet_authority_discovery::Config for Runtime {
	type MaxAuthorities = MaxAuthorities;
}

impl pallet_grandpa::Config for Runtime {
	type Event = Event;
	type Call = Call;

	type KeyOwnerProofSystem = Historical;

	type KeyOwnerProof =
		<Self::KeyOwnerProofSystem as KeyOwnerProofSystem<(KeyTypeId, GrandpaId)>>::Proof;

	type KeyOwnerIdentification = <Self::KeyOwnerProofSystem as KeyOwnerProofSystem<(
		KeyTypeId,
		GrandpaId,
	)>>::IdentificationTuple;

	type HandleEquivocation = pallet_grandpa::EquivocationHandler<
		Self::KeyOwnerIdentification,
		Offences,
		ReportLongevity,
	>;

	type WeightInfo = ();
	type MaxAuthorities = MaxAuthorities;
}

parameter_types! {
	pub const BasicDeposit: Balance = 10 * DOLLARS;       // 258 bytes on-chain
	pub const FieldDeposit: Balance = 250 * CENTS;        // 66 bytes on-chain
	pub const SubAccountDeposit: Balance = 2 * DOLLARS;   // 53 bytes on-chain
	pub const MaxSubAccounts: u32 = 100;
	pub const MaxAdditionalFields: u32 = 100;
	pub const MaxRegistrars: u32 = 20;
}

impl pallet_identity::Config for Runtime {
	type Event = Event;
	type Currency = Balances;
	type BasicDeposit = BasicDeposit;
	type FieldDeposit = FieldDeposit;
	type SubAccountDeposit = SubAccountDeposit;
	type MaxSubAccounts = MaxSubAccounts;
	type MaxAdditionalFields = MaxAdditionalFields;
	type MaxRegistrars = MaxRegistrars;
	type Slashed = Treasury;
	type ForceOrigin = EnsureRootOrHalfCouncil;
	type RegistrarOrigin = EnsureRootOrHalfCouncil;
	type WeightInfo = pallet_identity::weights::SubstrateWeight<Runtime>;
}

parameter_types! {
	pub const ConfigDepositBase: Balance = 5 * DOLLARS;
	pub const FriendDepositFactor: Balance = 50 * CENTS;
	pub const MaxFriends: u16 = 9;
	pub const RecoveryDeposit: Balance = 5 * DOLLARS;
}

impl pallet_recovery::Config for Runtime {
	type Event = Event;
	type WeightInfo = pallet_recovery::weights::SubstrateWeight<Runtime>;
	type Call = Call;
	type Currency = Balances;
	type ConfigDepositBase = ConfigDepositBase;
	type FriendDepositFactor = FriendDepositFactor;
	type MaxFriends = MaxFriends;
	type RecoveryDeposit = RecoveryDeposit;
}

parameter_types! {
	pub const CandidateDeposit: Balance = 10 * DOLLARS;
	pub const WrongSideDeduction: Balance = 2 * DOLLARS;
	pub const MaxStrikes: u32 = 10;
	pub const RotationPeriod: BlockNumber = 80 * HOURS;
	pub const PeriodSpend: Balance = 500 * DOLLARS;
	pub const MaxLockDuration: BlockNumber = 36 * 30 * DAYS;
	pub const ChallengePeriod: BlockNumber = 7 * DAYS;
	pub const MaxCandidateIntake: u32 = 10;
	pub const SocietyPalletId: PalletId = PalletId(*b"py/socie");
}

impl pallet_society::Config for Runtime {
	type Event = Event;
	type PalletId = SocietyPalletId;
	type Currency = Balances;
	type Randomness = RandomnessCollectiveFlip;
	type CandidateDeposit = CandidateDeposit;
	type WrongSideDeduction = WrongSideDeduction;
	type MaxStrikes = MaxStrikes;
	type PeriodSpend = PeriodSpend;
	type MembershipChanged = ();
	type RotationPeriod = RotationPeriod;
	type MaxLockDuration = MaxLockDuration;
	type FounderSetOrigin =
		pallet_collective::EnsureProportionMoreThan<AccountId, CouncilCollective, 1, 2>;
	type SuspensionJudgementOrigin = pallet_society::EnsureFounder<Runtime>;
	type MaxCandidateIntake = MaxCandidateIntake;
	type ChallengePeriod = ChallengePeriod;
}

parameter_types! {
	pub const MinVestedTransfer: Balance = 100 * DOLLARS;
}

impl pallet_vesting::Config for Runtime {
	type Event = Event;
	type Currency = Balances;
	type BlockNumberToBalance = ConvertInto;
	type MinVestedTransfer = MinVestedTransfer;
	type WeightInfo = pallet_vesting::weights::SubstrateWeight<Runtime>;
	// `VestingInfo` encode length is 36bytes. 28 schedules gets encoded as 1009 bytes, which is the
	// highest number of schedules that encodes less than 2^10.
	const MAX_VESTING_SCHEDULES: u32 = 28;
}

impl pallet_mmr::Config for Runtime {
	const INDEXING_PREFIX: &'static [u8] = b"mmr";
	type Hashing = <Runtime as frame_system::Config>::Hashing;
	type Hash = <Runtime as frame_system::Config>::Hash;
	type LeafData = pallet_mmr::ParentNumberAndHash<Self>;
	type OnNewRoot = ();
	type WeightInfo = ();
}

parameter_types! {
	pub const LotteryPalletId: PalletId = PalletId(*b"py/lotto");
	pub const MaxCalls: u32 = 10;
	pub const MaxGenerateRandom: u32 = 10;
}

impl pallet_lottery::Config for Runtime {
	type PalletId = LotteryPalletId;
	type Call = Call;
	type Currency = Balances;
	type Randomness = RandomnessCollectiveFlip;
	type Event = Event;
	type ManagerOrigin = EnsureRoot<AccountId>;
	type MaxCalls = MaxCalls;
	type ValidateCall = Lottery;
	type MaxGenerateRandom = MaxGenerateRandom;
	type WeightInfo = pallet_lottery::weights::SubstrateWeight<Runtime>;
}

parameter_types! {
	pub const AssetDeposit: Balance = 100 * DOLLARS;
	pub const ApprovalDeposit: Balance = 1 * DOLLARS;
	pub const StringLimit: u32 = 50;
	pub const MetadataDepositBase: Balance = 10 * DOLLARS;
	pub const MetadataDepositPerByte: Balance = 1 * DOLLARS;
}

impl pallet_assets::Config for Runtime {
	type Event = Event;
	type Balance = u128;
	type AssetId = u32;
	type Currency = Balances;
	type ForceOrigin = EnsureRoot<AccountId>;
	type AssetDeposit = AssetDeposit;
	type AssetAccountDeposit = ConstU128<DOLLARS>;
	type MetadataDepositBase = MetadataDepositBase;
	type MetadataDepositPerByte = MetadataDepositPerByte;
	type ApprovalDeposit = ApprovalDeposit;
	type StringLimit = StringLimit;
	type Freezer = ();
	type Extra = ();
	type WeightInfo = pallet_assets::weights::SubstrateWeight<Runtime>;
}

parameter_types! {
	pub IgnoredIssuance: Balance = Treasury::pot();
	pub const QueueCount: u32 = 300;
	pub const MaxQueueLen: u32 = 1000;
	pub const FifoQueueLen: u32 = 500;
	pub const Period: BlockNumber = 30 * DAYS;
	pub const MinFreeze: Balance = 100 * DOLLARS;
	pub const IntakePeriod: BlockNumber = 10;
	pub const MaxIntakeBids: u32 = 10;
}

impl pallet_gilt::Config for Runtime {
	type Event = Event;
	type Currency = Balances;
	type CurrencyBalance = Balance;
	type AdminOrigin = frame_system::EnsureRoot<AccountId>;
	type Deficit = ();
	type Surplus = ();
	type IgnoredIssuance = IgnoredIssuance;
	type QueueCount = QueueCount;
	type MaxQueueLen = MaxQueueLen;
	type FifoQueueLen = FifoQueueLen;
	type Period = Period;
	type MinFreeze = MinFreeze;
	type IntakePeriod = IntakePeriod;
	type MaxIntakeBids = MaxIntakeBids;
	type WeightInfo = pallet_gilt::weights::SubstrateWeight<Runtime>;
}

parameter_types! {
	pub const CollectionDeposit: Balance = 100 * DOLLARS;
	pub const ItemDeposit: Balance = 1 * DOLLARS;
	pub const KeyLimit: u32 = 32;
	pub const ValueLimit: u32 = 256;
}

impl pallet_uniques::Config for Runtime {
	type Event = Event;
	type CollectionId = u32;
	type ItemId = u32;
	type Currency = Balances;
	type ForceOrigin = frame_system::EnsureRoot<AccountId>;
	type CollectionDeposit = CollectionDeposit;
	type ItemDeposit = ItemDeposit;
	type MetadataDepositBase = MetadataDepositBase;
	type AttributeDepositBase = MetadataDepositBase;
	type DepositPerByte = MetadataDepositPerByte;
	type StringLimit = StringLimit;
	type KeyLimit = KeyLimit;
	type ValueLimit = ValueLimit;
	type WeightInfo = pallet_uniques::weights::SubstrateWeight<Runtime>;
	#[cfg(feature = "runtime-benchmarks")]
	type Helper = ();
	type CreateOrigin = AsEnsureOriginWithArg<EnsureSigned<AccountId>>;
	type Locker = ();
}

impl pallet_transaction_storage::Config for Runtime {
	type Event = Event;
	type Currency = Balances;
	type Call = Call;
	type FeeDestination = ();
	type WeightInfo = pallet_transaction_storage::weights::SubstrateWeight<Runtime>;
	type MaxBlockTransactions =
		ConstU32<{ pallet_transaction_storage::DEFAULT_MAX_BLOCK_TRANSACTIONS }>;
	type MaxTransactionSize =
		ConstU32<{ pallet_transaction_storage::DEFAULT_MAX_TRANSACTION_SIZE }>;
}

impl pallet_whitelist::Config for Runtime {
	type Event = Event;
	type Call = Call;
	type WhitelistOrigin = EnsureRoot<AccountId>;
	type DispatchWhitelistedOrigin = EnsureRoot<AccountId>;
	type PreimageProvider = Preimage;
	type WeightInfo = pallet_whitelist::weights::SubstrateWeight<Runtime>;
}

parameter_types! {
	pub const MigrationSignedDepositPerItem: Balance = 1 * CENTS;
	pub const MigrationSignedDepositBase: Balance = 20 * DOLLARS;
	pub const MigrationMaxKeyLen: u32 = 512;
}

impl pallet_state_trie_migration::Config for Runtime {
	type Event = Event;
	type ControlOrigin = EnsureRoot<AccountId>;
	type Currency = Balances;
	type MaxKeyLen = MigrationMaxKeyLen;
	type SignedDepositPerItem = MigrationSignedDepositPerItem;
	type SignedDepositBase = MigrationSignedDepositBase;
	// Warning: this is not advised, as it might allow the chain to be temporarily DOS-ed.
	// Preferably, if the chain's governance/maintenance team is planning on using a specific
	// account for the migration, put it here to make sure only that account can trigger the signed
	// migrations.
	type SignedFilter = EnsureSigned<Self::AccountId>;
	type WeightInfo = ();
}

const ALLIANCE_MOTION_DURATION_IN_BLOCKS: BlockNumber = 5 * DAYS;

parameter_types! {
	pub const AllianceMotionDuration: BlockNumber = ALLIANCE_MOTION_DURATION_IN_BLOCKS;
	pub const AllianceMaxProposals: u32 = 100;
	pub const AllianceMaxMembers: u32 = 100;
}

type AllianceCollective = pallet_collective::Instance3;
impl pallet_collective::Config<AllianceCollective> for Runtime {
	type Origin = Origin;
	type Proposal = Call;
	type Event = Event;
	type MotionDuration = AllianceMotionDuration;
	type MaxProposals = AllianceMaxProposals;
	type MaxMembers = AllianceMaxMembers;
	type DefaultVote = pallet_collective::PrimeDefaultVote;
	type WeightInfo = pallet_collective::weights::SubstrateWeight<Runtime>;
}

parameter_types! {
	pub const MaxFounders: u32 = 10;
	pub const MaxFellows: u32 = AllianceMaxMembers::get() - MaxFounders::get();
	pub const MaxAllies: u32 = 100;
	pub const AllyDeposit: Balance = 10 * DOLLARS;
	pub const RetirementPeriod: BlockNumber = ALLIANCE_MOTION_DURATION_IN_BLOCKS + (1 * DAYS);
}

impl pallet_alliance::Config for Runtime {
	type Event = Event;
	type Proposal = Call;
	type AdminOrigin = EitherOfDiverse<
		EnsureRoot<AccountId>,
		pallet_collective::EnsureProportionMoreThan<AccountId, AllianceCollective, 2, 3>,
	>;
	type MembershipManager = EitherOfDiverse<
		EnsureRoot<AccountId>,
		pallet_collective::EnsureProportionMoreThan<AccountId, AllianceCollective, 2, 3>,
	>;
	type AnnouncementOrigin = EitherOfDiverse<
		EnsureRoot<AccountId>,
		pallet_collective::EnsureProportionMoreThan<AccountId, AllianceCollective, 2, 3>,
	>;
	type Currency = Balances;
	type Slashed = Treasury;
	type InitializeMembers = AllianceMotion;
	type MembershipChanged = AllianceMotion;
	#[cfg(not(feature = "runtime-benchmarks"))]
	type IdentityVerifier = AllianceIdentityVerifier;
	#[cfg(feature = "runtime-benchmarks")]
	type IdentityVerifier = ();
	type ProposalProvider = AllianceProposalProvider;
	type MaxProposals = AllianceMaxProposals;
	type MaxFounders = MaxFounders;
	type MaxFellows = MaxFellows;
	type MaxAllies = MaxAllies;
	type MaxUnscrupulousItems = ConstU32<100>;
	type MaxWebsiteUrlLength = ConstU32<255>;
	type MaxAnnouncementsCount = ConstU32<100>;
	type MaxMembersCount = AllianceMaxMembers;
	type AllyDeposit = AllyDeposit;
	type WeightInfo = pallet_alliance::weights::SubstrateWeight<Runtime>;
	type RetirementPeriod = RetirementPeriod;
}

construct_runtime!(
	pub enum Runtime where
		Block = Block,
		NodeBlock = node_primitives::Block,
		UncheckedExtrinsic = UncheckedExtrinsic
	{
		System: frame_system,
		Utility: pallet_utility,
		Babe: pallet_babe,
		Timestamp: pallet_timestamp,
		// Authorship must be before session in order to note author in the correct session and era
		// for im-online and staking.
		Authorship: pallet_authorship,
		Indices: pallet_indices,
		Balances: pallet_balances,
		TransactionPayment: pallet_transaction_payment,
		AssetTxPayment: pallet_asset_tx_payment,
		ElectionProviderMultiPhase: pallet_election_provider_multi_phase,
		Staking: pallet_staking,
		Session: pallet_session,
		Democracy: pallet_democracy,
		Council: pallet_collective::<Instance1>,
		TechnicalCommittee: pallet_collective::<Instance2>,
		Elections: pallet_elections_phragmen,
		TechnicalMembership: pallet_membership::<Instance1>,
		Grandpa: pallet_grandpa,
		Treasury: pallet_treasury,
		Contracts: pallet_contracts,
		Sudo: pallet_sudo,
		ImOnline: pallet_im_online,
		AuthorityDiscovery: pallet_authority_discovery,
		Offences: pallet_offences,
		Historical: pallet_session_historical::{Pallet},
		RandomnessCollectiveFlip: pallet_randomness_collective_flip,
		Identity: pallet_identity,
		Society: pallet_society,
		Recovery: pallet_recovery,
		Vesting: pallet_vesting,
		Scheduler: pallet_scheduler,
		Preimage: pallet_preimage,
		Proxy: pallet_proxy,
		Multisig: pallet_multisig,
		Bounties: pallet_bounties,
		Tips: pallet_tips,
		Assets: pallet_assets,
		Mmr: pallet_mmr,
		Lottery: pallet_lottery,
		Gilt: pallet_gilt,
		Uniques: pallet_uniques,
		TransactionStorage: pallet_transaction_storage,
		BagsList: pallet_bags_list,
		StateTrieMigration: pallet_state_trie_migration,
		ChildBounties: pallet_child_bounties,
		Referenda: pallet_referenda,
		Remark: pallet_remark,
		ConvictionVoting: pallet_conviction_voting,
		Whitelist: pallet_whitelist,
		AllianceMotion: pallet_collective::<Instance3>,
		Alliance: pallet_alliance,
		NominationPools: pallet_nomination_pools,
		RankedPolls: pallet_referenda::<Instance2>,
		RankedCollective: pallet_ranked_collective,
	}
);

/// The address format for describing accounts.
pub type Address = sp_runtime::MultiAddress<AccountId, AccountIndex>;
/// Block header type as expected by this runtime.
pub type Header = generic::Header<BlockNumber, BlakeTwo256>;
/// Block type as expected by this runtime.
pub type Block = generic::Block<Header, UncheckedExtrinsic>;
/// A Block signed with a Justification
pub type SignedBlock = generic::SignedBlock<Block>;
/// BlockId type as expected by this runtime.
pub type BlockId = generic::BlockId<Block>;
/// The SignedExtension to the basic transaction logic.
///
/// When you change this, you **MUST** modify [`sign`] in `bin/node/testing/src/keyring.rs`!
///
/// [`sign`]: <../../testing/src/keyring.rs.html>
pub type SignedExtra = (
	frame_system::CheckNonZeroSender<Runtime>,
	frame_system::CheckSpecVersion<Runtime>,
	frame_system::CheckTxVersion<Runtime>,
	frame_system::CheckGenesis<Runtime>,
	frame_system::CheckEra<Runtime>,
	frame_system::CheckNonce<Runtime>,
	frame_system::CheckWeight<Runtime>,
	pallet_asset_tx_payment::ChargeAssetTxPayment<Runtime>,
);
/// Unchecked extrinsic type as expected by this runtime.
pub type UncheckedExtrinsic = generic::UncheckedExtrinsic<Address, Call, Signature, SignedExtra>;
/// The payload being signed in transactions.
pub type SignedPayload = generic::SignedPayload<Call, SignedExtra>;
/// Extrinsic type that has already been checked.
pub type CheckedExtrinsic = generic::CheckedExtrinsic<AccountId, Call, SignedExtra>;
/// Executive: handles dispatch to the various modules.
pub type Executive = frame_executive::Executive<
	Runtime,
	Block,
	frame_system::ChainContext<Runtime>,
	Runtime,
	AllPalletsWithSystem,
	Migrations,
>;

// All migrations executed on runtime upgrade as a nested tuple of types implementing
// `OnRuntimeUpgrade`.
type Migrations = (
	pallet_nomination_pools::migration::v2::MigrateToV2<Runtime>,
	pallet_alliance::migration::Migration<Runtime>,
);

/// MMR helper types.
mod mmr {
	use super::Runtime;
	pub use pallet_mmr::primitives::*;

	pub type Leaf = <<Runtime as pallet_mmr::Config>::LeafData as LeafDataProvider>::LeafData;
	pub type Hash = <Runtime as pallet_mmr::Config>::Hash;
	pub type Hashing = <Runtime as pallet_mmr::Config>::Hashing;
}

#[cfg(feature = "runtime-benchmarks")]
#[macro_use]
extern crate frame_benchmarking;

#[cfg(feature = "runtime-benchmarks")]
mod benches {
	define_benchmarks!(
		[frame_benchmarking, BaselineBench::<Runtime>]
		[pallet_alliance, Alliance]
		[pallet_assets, Assets]
		[pallet_babe, Babe]
		[pallet_bags_list, BagsList]
		[pallet_balances, Balances]
		[pallet_bounties, Bounties]
		[pallet_child_bounties, ChildBounties]
		[pallet_collective, Council]
		[pallet_conviction_voting, ConvictionVoting]
		[pallet_contracts, Contracts]
		[pallet_democracy, Democracy]
		[pallet_election_provider_multi_phase, ElectionProviderMultiPhase]
		[pallet_election_provider_support_benchmarking, EPSBench::<Runtime>]
		[pallet_elections_phragmen, Elections]
		[pallet_gilt, Gilt]
		[pallet_grandpa, Grandpa]
		[pallet_identity, Identity]
		[pallet_im_online, ImOnline]
		[pallet_indices, Indices]
		[pallet_lottery, Lottery]
		[pallet_membership, TechnicalMembership]
		[pallet_mmr, Mmr]
		[pallet_multisig, Multisig]
		[pallet_nomination_pools, NominationPoolsBench::<Runtime>]
		[pallet_offences, OffencesBench::<Runtime>]
		[pallet_preimage, Preimage]
		[pallet_proxy, Proxy]
		[pallet_ranked_collective, RankedCollective]
		[pallet_referenda, Referenda]
		[pallet_recovery, Recovery]
		[pallet_remark, Remark]
		[pallet_scheduler, Scheduler]
		[pallet_session, SessionBench::<Runtime>]
		[pallet_staking, Staking]
		[pallet_state_trie_migration, StateTrieMigration]
		[frame_system, SystemBench::<Runtime>]
		[pallet_timestamp, Timestamp]
		[pallet_tips, Tips]
		[pallet_transaction_storage, TransactionStorage]
		[pallet_treasury, Treasury]
		[pallet_uniques, Uniques]
		[pallet_utility, Utility]
		[pallet_vesting, Vesting]
		[pallet_whitelist, Whitelist]
	);
}

impl_runtime_apis! {
	impl sp_api::Core<Block> for Runtime {
		fn version() -> RuntimeVersion {
			VERSION
		}

		fn execute_block(block: Block) {
			Executive::execute_block(block);
		}

		fn initialize_block(header: &<Block as BlockT>::Header) {
			Executive::initialize_block(header)
		}
	}

	impl sp_api::Metadata<Block> for Runtime {
		fn metadata() -> OpaqueMetadata {
			OpaqueMetadata::new(Runtime::metadata().into())
		}
	}

	impl sp_block_builder::BlockBuilder<Block> for Runtime {
		fn apply_extrinsic(extrinsic: <Block as BlockT>::Extrinsic) -> ApplyExtrinsicResult {
			Executive::apply_extrinsic(extrinsic)
		}

		fn finalize_block() -> <Block as BlockT>::Header {
			Executive::finalize_block()
		}

		fn inherent_extrinsics(data: InherentData) -> Vec<<Block as BlockT>::Extrinsic> {
			data.create_extrinsics()
		}

		fn check_inherents(block: Block, data: InherentData) -> CheckInherentsResult {
			data.check_extrinsics(&block)
		}
	}

	impl sp_transaction_pool::runtime_api::TaggedTransactionQueue<Block> for Runtime {
		fn validate_transaction(
			source: TransactionSource,
			tx: <Block as BlockT>::Extrinsic,
			block_hash: <Block as BlockT>::Hash,
		) -> TransactionValidity {
			Executive::validate_transaction(source, tx, block_hash)
		}
	}

	impl sp_offchain::OffchainWorkerApi<Block> for Runtime {
		fn offchain_worker(header: &<Block as BlockT>::Header) {
			Executive::offchain_worker(header)
		}
	}

	impl fg_primitives::GrandpaApi<Block> for Runtime {
		fn grandpa_authorities() -> GrandpaAuthorityList {
			Grandpa::grandpa_authorities()
		}

		fn current_set_id() -> fg_primitives::SetId {
			Grandpa::current_set_id()
		}

		fn submit_report_equivocation_unsigned_extrinsic(
			equivocation_proof: fg_primitives::EquivocationProof<
				<Block as BlockT>::Hash,
				NumberFor<Block>,
			>,
			key_owner_proof: fg_primitives::OpaqueKeyOwnershipProof,
		) -> Option<()> {
			let key_owner_proof = key_owner_proof.decode()?;

			Grandpa::submit_unsigned_equivocation_report(
				equivocation_proof,
				key_owner_proof,
			)
		}

		fn generate_key_ownership_proof(
			_set_id: fg_primitives::SetId,
			authority_id: GrandpaId,
		) -> Option<fg_primitives::OpaqueKeyOwnershipProof> {
			use codec::Encode;

			Historical::prove((fg_primitives::KEY_TYPE, authority_id))
				.map(|p| p.encode())
				.map(fg_primitives::OpaqueKeyOwnershipProof::new)
		}
	}

	impl pallet_nomination_pools_runtime_api::NominationPoolsApi<Block, AccountId, Balance> for Runtime {
		fn pending_rewards(member_account: AccountId) -> Balance {
			NominationPools::pending_rewards(member_account).unwrap_or_default()
		}
	}

	impl sp_consensus_babe::BabeApi<Block> for Runtime {
		fn configuration() -> sp_consensus_babe::BabeConfiguration {
			let epoch_config = Babe::epoch_config().unwrap_or(BABE_GENESIS_EPOCH_CONFIG);
			sp_consensus_babe::BabeConfiguration {
				slot_duration: Babe::slot_duration(),
<<<<<<< HEAD
				session_length: SessionDuration::get(),
				c: BABE_GENESIS_SESSION_CONFIG.c,
				genesis_authorities: Babe::authorities().to_vec(),
				randomness: Babe::randomness(),
				allowed_slots: BABE_GENESIS_SESSION_CONFIG.allowed_slots,
=======
				epoch_length: EpochDuration::get(),
				c: epoch_config.c,
				authorities: Babe::authorities().to_vec(),
				randomness: Babe::randomness(),
				allowed_slots: epoch_config.allowed_slots,
>>>>>>> e24e9ad5
			}
		}

		fn current_session_start() -> sp_consensus_babe::Slot {
			Babe::current_session_start()
		}

		fn current_session() -> sp_consensus_babe::Session {
			Babe::current_session()
		}

		fn next_session() -> sp_consensus_babe::Session {
			Babe::next_session()
		}

		fn generate_key_ownership_proof(
			_slot: sp_consensus_babe::Slot,
			authority_id: sp_consensus_babe::AuthorityId,
		) -> Option<sp_consensus_babe::OpaqueKeyOwnershipProof> {
			use codec::Encode;

			Historical::prove((sp_consensus_babe::KEY_TYPE, authority_id))
				.map(|p| p.encode())
				.map(sp_consensus_babe::OpaqueKeyOwnershipProof::new)
		}

		fn submit_report_equivocation_unsigned_extrinsic(
			equivocation_proof: sp_consensus_babe::EquivocationProof<<Block as BlockT>::Header>,
			key_owner_proof: sp_consensus_babe::OpaqueKeyOwnershipProof,
		) -> Option<()> {
			let key_owner_proof = key_owner_proof.decode()?;

			Babe::submit_unsigned_equivocation_report(
				equivocation_proof,
				key_owner_proof,
			)
		}
	}

	impl sp_authority_discovery::AuthorityDiscoveryApi<Block> for Runtime {
		fn authorities() -> Vec<AuthorityDiscoveryId> {
			AuthorityDiscovery::authorities()
		}
	}

	impl frame_system_rpc_runtime_api::AccountNonceApi<Block, AccountId, Index> for Runtime {
		fn account_nonce(account: AccountId) -> Index {
			System::account_nonce(account)
		}
	}

	impl pallet_contracts_rpc_runtime_api::ContractsApi<
		Block, AccountId, Balance, BlockNumber, Hash,
	>
		for Runtime
	{
		fn call(
			origin: AccountId,
			dest: AccountId,
			value: Balance,
			gas_limit: u64,
			storage_deposit_limit: Option<Balance>,
			input_data: Vec<u8>,
		) -> pallet_contracts_primitives::ContractExecResult<Balance> {
			Contracts::bare_call(origin, dest, value, Weight::from_ref_time(gas_limit), storage_deposit_limit, input_data, true)
		}

		fn instantiate(
			origin: AccountId,
			value: Balance,
			gas_limit: u64,
			storage_deposit_limit: Option<Balance>,
			code: pallet_contracts_primitives::Code<Hash>,
			data: Vec<u8>,
			salt: Vec<u8>,
		) -> pallet_contracts_primitives::ContractInstantiateResult<AccountId, Balance>
		{
			Contracts::bare_instantiate(origin, value, Weight::from_ref_time(gas_limit), storage_deposit_limit, code, data, salt, true)
		}

		fn upload_code(
			origin: AccountId,
			code: Vec<u8>,
			storage_deposit_limit: Option<Balance>,
		) -> pallet_contracts_primitives::CodeUploadResult<Hash, Balance>
		{
			Contracts::bare_upload_code(origin, code, storage_deposit_limit)
		}

		fn get_storage(
			address: AccountId,
			key: Vec<u8>,
		) -> pallet_contracts_primitives::GetStorageResult {
			Contracts::get_storage(address, key)
		}
	}

	impl pallet_transaction_payment_rpc_runtime_api::TransactionPaymentApi<
		Block,
		Balance,
	> for Runtime {
		fn query_info(uxt: <Block as BlockT>::Extrinsic, len: u32) -> RuntimeDispatchInfo<Balance> {
			TransactionPayment::query_info(uxt, len)
		}
		fn query_fee_details(uxt: <Block as BlockT>::Extrinsic, len: u32) -> FeeDetails<Balance> {
			TransactionPayment::query_fee_details(uxt, len)
		}
	}

	impl pallet_transaction_payment_rpc_runtime_api::TransactionPaymentCallApi<Block, Balance, Call>
		for Runtime
	{
		fn query_call_info(call: Call, len: u32) -> RuntimeDispatchInfo<Balance> {
			TransactionPayment::query_call_info(call, len)
		}
		fn query_call_fee_details(call: Call, len: u32) -> FeeDetails<Balance> {
			TransactionPayment::query_call_fee_details(call, len)
		}
	}

	impl pallet_mmr::primitives::MmrApi<
		Block,
		mmr::Hash,
	> for Runtime {
		fn generate_proof(leaf_index: pallet_mmr::primitives::LeafIndex)
			-> Result<(mmr::EncodableOpaqueLeaf, mmr::Proof<mmr::Hash>), mmr::Error>
		{
			Mmr::generate_batch_proof(vec![leaf_index]).and_then(|(leaves, proof)|
				Ok((
					mmr::EncodableOpaqueLeaf::from_leaf(&leaves[0]),
					mmr::BatchProof::into_single_leaf_proof(proof)?
				))
			)
		}

		fn verify_proof(leaf: mmr::EncodableOpaqueLeaf, proof: mmr::Proof<mmr::Hash>)
			-> Result<(), mmr::Error>
		{
			let leaf: mmr::Leaf = leaf
				.into_opaque_leaf()
				.try_decode()
				.ok_or(mmr::Error::Verify)?;
			Mmr::verify_leaves(vec![leaf], mmr::Proof::into_batch_proof(proof))
		}

		fn verify_proof_stateless(
			root: mmr::Hash,
			leaf: mmr::EncodableOpaqueLeaf,
			proof: mmr::Proof<mmr::Hash>
		) -> Result<(), mmr::Error> {
			let node = mmr::DataOrHash::Data(leaf.into_opaque_leaf());
			pallet_mmr::verify_leaves_proof::<mmr::Hashing, _>(root, vec![node], mmr::Proof::into_batch_proof(proof))
		}

		fn mmr_root() -> Result<mmr::Hash, mmr::Error> {
			Ok(Mmr::mmr_root())
		}

		fn generate_batch_proof(leaf_indices: Vec<pallet_mmr::primitives::LeafIndex>)
			-> Result<(Vec<mmr::EncodableOpaqueLeaf>, mmr::BatchProof<mmr::Hash>), mmr::Error>
		{
			Mmr::generate_batch_proof(leaf_indices)
				.map(|(leaves, proof)| (leaves.into_iter().map(|leaf| mmr::EncodableOpaqueLeaf::from_leaf(&leaf)).collect(), proof))
		}

		fn verify_batch_proof(leaves: Vec<mmr::EncodableOpaqueLeaf>, proof: mmr::BatchProof<mmr::Hash>)
			-> Result<(), mmr::Error>
		{
			let leaves = leaves.into_iter().map(|leaf|
				leaf.into_opaque_leaf()
				.try_decode()
				.ok_or(mmr::Error::Verify)).collect::<Result<Vec<mmr::Leaf>, mmr::Error>>()?;
			Mmr::verify_leaves(leaves, proof)
		}

		fn verify_batch_proof_stateless(
			root: mmr::Hash,
			leaves: Vec<mmr::EncodableOpaqueLeaf>,
			proof: mmr::BatchProof<mmr::Hash>
		) -> Result<(), mmr::Error> {
			let nodes = leaves.into_iter().map(|leaf|mmr::DataOrHash::Data(leaf.into_opaque_leaf())).collect();
			pallet_mmr::verify_leaves_proof::<mmr::Hashing, _>(root, nodes, proof)
		}
	}

	impl sp_session::SessionKeys<Block> for Runtime {
		fn generate_session_keys(seed: Option<Vec<u8>>) -> Vec<u8> {
			SessionKeys::generate(seed)
		}

		fn decode_session_keys(
			encoded: Vec<u8>,
		) -> Option<Vec<(Vec<u8>, KeyTypeId)>> {
			SessionKeys::decode_into_raw_public_keys(&encoded)
		}
	}

	#[cfg(feature = "try-runtime")]
	impl frame_try_runtime::TryRuntime<Block> for Runtime {
		fn on_runtime_upgrade() -> (Weight, Weight) {
			// NOTE: intentional unwrap: we don't want to propagate the error backwards, and want to
			// have a backtrace here. If any of the pre/post migration checks fail, we shall stop
			// right here and right now.
			let weight = Executive::try_runtime_upgrade().unwrap();
			(weight, RuntimeBlockWeights::get().max_block)
		}

		fn execute_block(
			block: Block,
			state_root_check: bool,
			select: frame_try_runtime::TryStateSelect
		) -> Weight {
			log::info!(
				target: "node-runtime",
				"try-runtime: executing block {:?} / root checks: {:?} / try-state-select: {:?}",
				block.header.hash(),
				state_root_check,
				select,
			);
			// NOTE: intentional unwrap: we don't want to propagate the error backwards, and want to
			// have a backtrace here.
			Executive::try_execute_block(block, state_root_check, select).unwrap()
		}
	}

	#[cfg(feature = "runtime-benchmarks")]
	impl frame_benchmarking::Benchmark<Block> for Runtime {
		fn benchmark_metadata(extra: bool) -> (
			Vec<frame_benchmarking::BenchmarkList>,
			Vec<frame_support::traits::StorageInfo>,
		) {
			use frame_benchmarking::{baseline, Benchmarking, BenchmarkList};
			use frame_support::traits::StorageInfoTrait;

			// Trying to add benchmarks directly to the Session Pallet caused cyclic dependency
			// issues. To get around that, we separated the Session benchmarks into its own crate,
			// which is why we need these two lines below.
			use pallet_session_benchmarking::Pallet as SessionBench;
			use pallet_offences_benchmarking::Pallet as OffencesBench;
			use pallet_election_provider_support_benchmarking::Pallet as EPSBench;
			use frame_system_benchmarking::Pallet as SystemBench;
			use baseline::Pallet as BaselineBench;
			use pallet_nomination_pools_benchmarking::Pallet as NominationPoolsBench;

			let mut list = Vec::<BenchmarkList>::new();
			list_benchmarks!(list, extra);

			let storage_info = AllPalletsWithSystem::storage_info();

			(list, storage_info)
		}

		fn dispatch_benchmark(
			config: frame_benchmarking::BenchmarkConfig
		) -> Result<Vec<frame_benchmarking::BenchmarkBatch>, sp_runtime::RuntimeString> {
			use frame_benchmarking::{baseline, Benchmarking, BenchmarkBatch,  TrackedStorageKey};

			// Trying to add benchmarks directly to the Session Pallet caused cyclic dependency
			// issues. To get around that, we separated the Session benchmarks into its own crate,
			// which is why we need these two lines below.
			use pallet_session_benchmarking::Pallet as SessionBench;
			use pallet_offences_benchmarking::Pallet as OffencesBench;
			use pallet_election_provider_support_benchmarking::Pallet as EPSBench;
			use frame_system_benchmarking::Pallet as SystemBench;
			use baseline::Pallet as BaselineBench;
			use pallet_nomination_pools_benchmarking::Pallet as NominationPoolsBench;

			impl pallet_session_benchmarking::Config for Runtime {}
			impl pallet_offences_benchmarking::Config for Runtime {}
			impl pallet_election_provider_support_benchmarking::Config for Runtime {}
			impl frame_system_benchmarking::Config for Runtime {}
			impl baseline::Config for Runtime {}
			impl pallet_nomination_pools_benchmarking::Config for Runtime {}

			let whitelist: Vec<TrackedStorageKey> = vec![
				// Block Number
				hex_literal::hex!("26aa394eea5630e07c48ae0c9558cef702a5c1b19ab7a04f536c519aca4983ac").to_vec().into(),
				// Total Issuance
				hex_literal::hex!("c2261276cc9d1f8598ea4b6a74b15c2f57c875e4cff74148e4628f264b974c80").to_vec().into(),
				// Execution Phase
				hex_literal::hex!("26aa394eea5630e07c48ae0c9558cef7ff553b5a9862a516939d82b3d3d8661a").to_vec().into(),
				// Event Count
				hex_literal::hex!("26aa394eea5630e07c48ae0c9558cef70a98fdbe9ce6c55837576c60c7af3850").to_vec().into(),
				// System Events
				hex_literal::hex!("26aa394eea5630e07c48ae0c9558cef780d41e5e16056765bc8461851072c9d7").to_vec().into(),
				// System BlockWeight
				hex_literal::hex!("26aa394eea5630e07c48ae0c9558cef734abf5cb34d6244378cddbf18e849d96").to_vec().into(),
				// Treasury Account
				hex_literal::hex!("26aa394eea5630e07c48ae0c9558cef7b99d880ec681799c0cf30e8886371da95ecffd7b6c0f78751baa9d281e0bfa3a6d6f646c70792f74727372790000000000000000000000000000000000000000").to_vec().into(),
			];

			let mut batches = Vec::<BenchmarkBatch>::new();
			let params = (&config, &whitelist);
			add_benchmarks!(params, batches);
			Ok(batches)
		}
	}
}

#[cfg(test)]
mod tests {
	use super::*;
	use frame_election_provider_support::NposSolution;
	use frame_system::offchain::CreateSignedTransaction;
	use sp_runtime::UpperOf;

	#[test]
	fn validate_transaction_submitter_bounds() {
		fn is_submit_signed_transaction<T>()
		where
			T: CreateSignedTransaction<Call>,
		{
		}

		is_submit_signed_transaction::<Runtime>();
	}

	#[test]
	fn perbill_as_onchain_accuracy() {
		type OnChainAccuracy =
			<<Runtime as pallet_election_provider_multi_phase::MinerConfig>::Solution as NposSolution>::Accuracy;
		let maximum_chain_accuracy: Vec<UpperOf<OnChainAccuracy>> = (0..MaxNominations::get())
			.map(|_| <UpperOf<OnChainAccuracy>>::from(OnChainAccuracy::one().deconstruct()))
			.collect();
		let _: UpperOf<OnChainAccuracy> =
			maximum_chain_accuracy.iter().fold(0, |acc, x| acc.checked_add(*x).unwrap());
	}

	#[test]
	fn call_size() {
		let size = core::mem::size_of::<Call>();
		assert!(
			size <= 208,
			"size of Call {} is more than 208 bytes: some calls have too big arguments, use Box to reduce the
			size of Call.
			If the limit is too strong, maybe consider increase the limit to 300.",
			size,
		);
	}
}<|MERGE_RESOLUTION|>--- conflicted
+++ resolved
@@ -1860,22 +1860,14 @@
 
 	impl sp_consensus_babe::BabeApi<Block> for Runtime {
 		fn configuration() -> sp_consensus_babe::BabeConfiguration {
-			let epoch_config = Babe::epoch_config().unwrap_or(BABE_GENESIS_EPOCH_CONFIG);
+			let session_config = Babe::session_config().unwrap_or(BABE_GENESIS_SESSION_CONFIG);
 			sp_consensus_babe::BabeConfiguration {
 				slot_duration: Babe::slot_duration(),
-<<<<<<< HEAD
 				session_length: SessionDuration::get(),
-				c: BABE_GENESIS_SESSION_CONFIG.c,
-				genesis_authorities: Babe::authorities().to_vec(),
-				randomness: Babe::randomness(),
-				allowed_slots: BABE_GENESIS_SESSION_CONFIG.allowed_slots,
-=======
-				epoch_length: EpochDuration::get(),
-				c: epoch_config.c,
+				c: session_config.c,
 				authorities: Babe::authorities().to_vec(),
 				randomness: Babe::randomness(),
-				allowed_slots: epoch_config.allowed_slots,
->>>>>>> e24e9ad5
+				allowed_slots: session_config.allowed_slots,
 			}
 		}
 
