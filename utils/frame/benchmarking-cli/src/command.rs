// This file is part of Substrate.

// Copyright (C) 2020-2021 Parity Technologies (UK) Ltd.
// SPDX-License-Identifier: Apache-2.0

// Licensed under the Apache License, Version 2.0 (the "License");
// you may not use this file except in compliance with the License.
// You may obtain a copy of the License at
//
// 	http://www.apache.org/licenses/LICENSE-2.0
//
// Unless required by applicable law or agreed to in writing, software
// distributed under the License is distributed on an "AS IS" BASIS,
// WITHOUT WARRANTIES OR CONDITIONS OF ANY KIND, either express or implied.
// See the License for the specific language governing permissions and
// limitations under the License.

use crate::BenchmarkCmd;
use codec::{Decode, Encode};
use frame_benchmarking::{Analysis, BenchmarkBatch, BenchmarkSelector, BenchmarkResults};
use frame_support::traits::StorageInfo;
use sc_cli::{CliConfiguration, ExecutionStrategy, Result, SharedParams};
use sc_client_db::BenchmarkingState;
use sc_executor::NativeExecutor;
use sc_service::{Configuration, NativeExecutionDispatch};
use sp_core::offchain::{
	testing::{TestOffchainExt, TestTransactionPoolExt},
	OffchainDbExt, OffchainWorkerExt, TransactionPoolExt,
};
use sp_externalities::Extensions;
use sp_keystore::{testing::KeyStore, KeystoreExt, SyncCryptoStorePtr};
use sp_runtime::traits::{Block as BlockT, Header as HeaderT, NumberFor};
use sp_state_machine::StateMachine;
use std::{fmt::Debug, sync::Arc};
use linked_hash_map::LinkedHashMap;

// This takes multiple benchmark batches and combines all the results where the pallet, instance,
// and benchmark are the same.
fn combine_batches(batches: Vec<BenchmarkBatch>) -> Vec<BenchmarkBatch> {
	if batches.is_empty() { return batches }

	let mut all_benchmarks = LinkedHashMap::<_, Vec<BenchmarkResults>>::new();

	batches.into_iter().for_each(|BenchmarkBatch { pallet, instance, benchmark, results }| {
		// We use this key to uniquely identify a benchmark among batches.
		let key = (pallet, instance, benchmark);

		match all_benchmarks.get_mut(&key) {
			// We already have this benchmark, so we extend the results.
			Some(x) => x.extend(results),
			// New benchmark, so we add a new entry with the initial results.
			None => {
				all_benchmarks.insert(key, results);
			},
		}
	});

	all_benchmarks.into_iter().map(|((pallet, instance, benchmark), results)| {
		BenchmarkBatch { pallet, instance, benchmark, results }
	}).collect::<Vec<_>>()
}

impl BenchmarkCmd {
	/// Runs the command and benchmarks the chain.
	pub fn run<BB, ExecDispatch>(&self, config: Configuration) -> Result<()>
	where
		BB: BlockT + Debug,
		<<<BB as BlockT>::Header as HeaderT>::Number as std::str::FromStr>::Err: std::fmt::Debug,
		<BB as BlockT>::Hash: std::str::FromStr,
		ExecDispatch: NativeExecutionDispatch + 'static,
	{

		if let Some(output_path) = &self.output {
			if !output_path.is_dir() && output_path.file_name().is_none() {
				return Err("Output file or path is invalid!".into())
			}
		}

		if let Some(header_file) = &self.header {
			if !header_file.is_file() {
				return Err("Header file is invalid!".into())
			};
		}

		if let Some(handlebars_template_file) = &self.template {
			if !handlebars_template_file.is_file() {
				return Err("Handlebars template file is invalid!".into())
			};
		}

		let spec = config.chain_spec;
		let wasm_method = self.wasm_method.into();
		let strategy = self.execution.unwrap_or(ExecutionStrategy::Native);

		let genesis_storage = spec.build_storage()?;
		let mut changes = Default::default();
		let cache_size = Some(self.database_cache_size as usize);
		let state = BenchmarkingState::<BB>::new(genesis_storage, cache_size, self.record_proof)?;
		let executor = NativeExecutor::<ExecDispatch>::new(
			wasm_method,
			self.heap_pages,
			2, // The runtime instances cache size.
		);

<<<<<<< HEAD
		let mut batches = Vec::new();
		let mut storage_info = Vec::new();

		for r in 0 .. self.repeat {
			let mut extensions = Extensions::default();
			extensions.register(KeystoreExt(Arc::new(KeyStore::new()) as SyncCryptoStorePtr));
			let (offchain, _) = TestOffchainExt::new();
			let (pool, _) = TestTransactionPoolExt::new();
			extensions.register(OffchainWorkerExt::new(offchain.clone()));
			extensions.register(OffchainDbExt::new(offchain));
			extensions.register(TransactionPoolExt::new(pool));

			if self.list {
				let result = StateMachine::<_, _, NumberFor<BB>, _>::new(
					&state,
					None,
					&mut changes,
					&executor,
					"Benchmark_benchmarks",
					&(self.extra).encode(),
					extensions,
					&sp_state_machine::backend::BackendRuntimeCode::new(&state).runtime_code()?,
					sp_core::testing::TaskExecutor::new(),
				)
				.execute(strategy.into())
				.map_err(|e| format!("Error getting benchmark list: {:?}", e))?;

				let lists = <Vec<frame_benchmarking::BenchmarkList> as Decode>::decode(&mut &result[..])
					.map_err(|e| format!("Failed to decode benchmark list: {:?}", e))?;

				for list in lists {
					println!("{}", String::from_utf8(list.pallet).unwrap());
					for benchmark in list.benchmarks {
						println!("- {}", String::from_utf8(benchmark).unwrap());
					}
=======
		let mut extensions = Extensions::default();
		extensions.register(KeystoreExt(Arc::new(KeyStore::new()) as SyncCryptoStorePtr));
		let (offchain, _) = TestOffchainExt::new();
		let (pool, _) = TestTransactionPoolExt::new();
		extensions.register(OffchainWorkerExt::new(offchain.clone()));
		extensions.register(OffchainDbExt::new(offchain));
		extensions.register(TransactionPoolExt::new(pool));

		let result = StateMachine::<_, _, NumberFor<BB>, _>::new(
			&state,
			None,
			&mut changes,
			&executor,
			"Benchmark_dispatch_benchmark",
			&(
				&self.pallet,
				&self.extrinsic,
				self.lowest_range_values.clone(),
				self.highest_range_values.clone(),
				self.steps.clone(),
				self.repeat,
				!self.no_verify,
				self.extra,
			)
				.encode(),
			extensions,
			&sp_state_machine::backend::BackendRuntimeCode::new(&state).runtime_code()?,
			sp_core::testing::TaskExecutor::new(),
		)
		.execute(strategy.into())
		.map_err(|e| format!("Error executing runtime benchmark: {:?}", e))?;

		let results = <std::result::Result<
				(Vec<BenchmarkBatch>, Vec<StorageInfo>),
				String,
			> as Decode>::decode(&mut &result[..])
			.map_err(|e| format!("Failed to decode benchmark results: {:?}", e))?;

		match results {
			Ok((batches, storage_info)) => {
				if let Some(output_path) = &self.output {
					crate::writer::write_results(&batches, &storage_info, output_path, self)?;
>>>>>>> 9f7ce37d
				}

				return Ok(())
			}

			let result = StateMachine::<_, _, NumberFor<BB>, _>::new(
				&state,
				None,
				&mut changes,
				&executor,
				"Benchmark_dispatch_benchmark",
				&(
					&self.pallet,
					&self.extrinsic,
					self.lowest_range_values.clone(),
					self.highest_range_values.clone(),
					(self.steps, self.steps),
					(r, self.repeat),
					!self.no_verify,
					self.extra,
				).encode(),
				extensions,
				&sp_state_machine::backend::BackendRuntimeCode::new(&state).runtime_code()?,
				sp_core::testing::TaskExecutor::new(),
			)
			.execute(strategy.into())
			.map_err(|e| format!("Error executing runtime benchmark: {:?}", e))?;

			let (batch, last_storage_info) = <std::result::Result<
					(Vec<BenchmarkBatch>, Vec<StorageInfo>),
					String,
				> as Decode>::decode(&mut &result[..])
				.map_err(|e| format!("Failed to decode benchmark results: {:?}", e))??;

			batches.extend(batch);
			storage_info = last_storage_info;
		}

		let batches = combine_batches(batches);

		for b in batches.clone() {
			println!("{:?}: {:?}",
				String::from_utf8(b.pallet).unwrap(),
				String::from_utf8(b.benchmark).unwrap(),
			);
		}


		if let Some(output_path) = &self.output {
			crate::writer::write_results(&batches, &storage_info, output_path, self)?;
		}

		for batch in batches.into_iter() {
			// Print benchmark metadata
			println!(
				"Pallet: {:?}, Extrinsic: {:?}, Lowest values: {:?}, Highest values: {:?}, Steps: {:?}, Repeat: {:?}",
				String::from_utf8(batch.pallet).expect("Encoded from String; qed"),
				String::from_utf8(batch.benchmark).expect("Encoded from String; qed"),
				self.lowest_range_values,
				self.highest_range_values,
				self.steps,
				self.repeat,
			);

			// Skip raw data + analysis if there are no results
			if batch.results.is_empty() { continue }

			if self.raw_data {
				// Print the table header
				batch.results[0].components.iter().for_each(|param| print!("{:?},", param.0));

				print!("extrinsic_time_ns,storage_root_time_ns,reads,repeat_reads,writes,repeat_writes,proof_size_bytes\n");
				// Print the values
				batch.results.iter().for_each(|result| {

					let parameters = &result.components;
					parameters.iter().for_each(|param| print!("{:?},", param.1));
					// Print extrinsic time and storage root time
					print!("{:?},{:?},{:?},{:?},{:?},{:?},{:?}\n",
						result.extrinsic_time,
						result.storage_root_time,
						result.reads,
						result.repeat_reads,
						result.writes,
						result.repeat_writes,
						result.proof_size,
					);
				});

<<<<<<< HEAD
				println!();
			}

			// Conduct analysis.
			if !self.no_median_slopes {
				println!("Median Slopes Analysis\n========");
				if let Some(analysis) = Analysis::median_slopes(&batch.results, BenchmarkSelector::ExtrinsicTime) {
					println!("-- Extrinsic Time --\n{}", analysis);
=======
					// Skip raw data + analysis if there are no results
					if batch.results.is_empty() {
						continue
					}

					if self.raw_data {
						// Print the table header
						batch.results[0]
							.components
							.iter()
							.for_each(|param| print!("{:?},", param.0));

						print!("extrinsic_time_ns,storage_root_time_ns,reads,repeat_reads,writes,repeat_writes,proof_size_bytes\n");
						// Print the values
						batch.results.iter().for_each(|result| {
							let parameters = &result.components;
							parameters.iter().for_each(|param| print!("{:?},", param.1));
							// Print extrinsic time and storage root time
							print!(
								"{:?},{:?},{:?},{:?},{:?},{:?},{:?}\n",
								result.extrinsic_time,
								result.storage_root_time,
								result.reads,
								result.repeat_reads,
								result.writes,
								result.repeat_writes,
								result.proof_size,
							);
						});

						println!();
					}

					// Conduct analysis.
					if !self.no_median_slopes {
						println!("Median Slopes Analysis\n========");
						if let Some(analysis) = Analysis::median_slopes(
							&batch.results,
							BenchmarkSelector::ExtrinsicTime,
						) {
							println!("-- Extrinsic Time --\n{}", analysis);
						}
						if let Some(analysis) =
							Analysis::median_slopes(&batch.results, BenchmarkSelector::Reads)
						{
							println!("Reads = {:?}", analysis);
						}
						if let Some(analysis) =
							Analysis::median_slopes(&batch.results, BenchmarkSelector::Writes)
						{
							println!("Writes = {:?}", analysis);
						}
					}
					if !self.no_min_squares {
						println!("Min Squares Analysis\n========");
						if let Some(analysis) = Analysis::min_squares_iqr(
							&batch.results,
							BenchmarkSelector::ExtrinsicTime,
						) {
							println!("-- Extrinsic Time --\n{}", analysis);
						}
						if let Some(analysis) =
							Analysis::min_squares_iqr(&batch.results, BenchmarkSelector::Reads)
						{
							println!("Reads = {:?}", analysis);
						}
						if let Some(analysis) =
							Analysis::min_squares_iqr(&batch.results, BenchmarkSelector::Writes)
						{
							println!("Writes = {:?}", analysis);
						}
					}
>>>>>>> 9f7ce37d
				}
				if let Some(analysis) = Analysis::median_slopes(&batch.results, BenchmarkSelector::Reads) {
					println!("Reads = {:?}", analysis);
				}
				if let Some(analysis) = Analysis::median_slopes(&batch.results, BenchmarkSelector::Writes) {
					println!("Writes = {:?}", analysis);
				}
			}
			if !self.no_min_squares {
				println!("Min Squares Analysis\n========");
				if let Some(analysis) = Analysis::min_squares_iqr(&batch.results, BenchmarkSelector::ExtrinsicTime) {
					println!("-- Extrinsic Time --\n{}", analysis);
				}
				if let Some(analysis) = Analysis::min_squares_iqr(&batch.results, BenchmarkSelector::Reads) {
					println!("Reads = {:?}", analysis);
				}
				if let Some(analysis) = Analysis::min_squares_iqr(&batch.results, BenchmarkSelector::Writes) {
					println!("Writes = {:?}", analysis);
				}
			}
		}

		Ok(())
	}
}

impl CliConfiguration for BenchmarkCmd {
	fn shared_params(&self) -> &SharedParams {
		&self.shared_params
	}

	fn chain_id(&self, _is_dev: bool) -> Result<String> {
		Ok(match self.shared_params.chain {
			Some(ref chain) => chain.clone(),
			None => "dev".into(),
		})
	}
}

// fn list<BB>(extra: bool) -> Result<()>
// where
// 	BB: BlockT + Debug,
// 	<<<BB as BlockT>::Header as HeaderT>::Number as std::str::FromStr>::Err: std::fmt::Debug,
// 	<BB as BlockT>::Hash: std::str::FromStr,
// {
// 	let result = StateMachine::<_, _, NumberFor<BB>, _>::new(
// 		&state,
// 		None,
// 		&mut changes,
// 		&executor,
// 		"Benchmark_benchmarks",
// 		&(extra).encode(),
// 		extensions,
// 		&sp_state_machine::backend::BackendRuntimeCode::new(&state).runtime_code()?,
// 		sp_core::testing::TaskExecutor::new(),
// 	)
// 	.execute(strategy.into())
// 	.map_err(|e| format!("Error getting benchmark list: {:?}", e))?;

// 	let list = <std::result::Result<
// 			Vec<frame_benchmarking::BenchmarkList>,
// 			String,
// 		> as Decode>::decode(&mut &result[..])
// 		.map_err(|e| format!("Failed to decode benchmark list: {:?}", e))??;

// 	println!("{:?}", list);
// 	Ok(())
// }<|MERGE_RESOLUTION|>--- conflicted
+++ resolved
@@ -102,7 +102,6 @@
 			2, // The runtime instances cache size.
 		);
 
-<<<<<<< HEAD
 		let mut batches = Vec::new();
 		let mut storage_info = Vec::new();
 
@@ -138,50 +137,6 @@
 					for benchmark in list.benchmarks {
 						println!("- {}", String::from_utf8(benchmark).unwrap());
 					}
-=======
-		let mut extensions = Extensions::default();
-		extensions.register(KeystoreExt(Arc::new(KeyStore::new()) as SyncCryptoStorePtr));
-		let (offchain, _) = TestOffchainExt::new();
-		let (pool, _) = TestTransactionPoolExt::new();
-		extensions.register(OffchainWorkerExt::new(offchain.clone()));
-		extensions.register(OffchainDbExt::new(offchain));
-		extensions.register(TransactionPoolExt::new(pool));
-
-		let result = StateMachine::<_, _, NumberFor<BB>, _>::new(
-			&state,
-			None,
-			&mut changes,
-			&executor,
-			"Benchmark_dispatch_benchmark",
-			&(
-				&self.pallet,
-				&self.extrinsic,
-				self.lowest_range_values.clone(),
-				self.highest_range_values.clone(),
-				self.steps.clone(),
-				self.repeat,
-				!self.no_verify,
-				self.extra,
-			)
-				.encode(),
-			extensions,
-			&sp_state_machine::backend::BackendRuntimeCode::new(&state).runtime_code()?,
-			sp_core::testing::TaskExecutor::new(),
-		)
-		.execute(strategy.into())
-		.map_err(|e| format!("Error executing runtime benchmark: {:?}", e))?;
-
-		let results = <std::result::Result<
-				(Vec<BenchmarkBatch>, Vec<StorageInfo>),
-				String,
-			> as Decode>::decode(&mut &result[..])
-			.map_err(|e| format!("Failed to decode benchmark results: {:?}", e))?;
-
-		match results {
-			Ok((batches, storage_info)) => {
-				if let Some(output_path) = &self.output {
-					crate::writer::write_results(&batches, &storage_info, output_path, self)?;
->>>>>>> 9f7ce37d
 				}
 
 				return Ok(())
@@ -229,7 +184,6 @@
 			);
 		}
 
-
 		if let Some(output_path) = &self.output {
 			crate::writer::write_results(&batches, &storage_info, output_path, self)?;
 		}
@@ -271,7 +225,6 @@
 					);
 				});
 
-<<<<<<< HEAD
 				println!();
 			}
 
@@ -280,80 +233,6 @@
 				println!("Median Slopes Analysis\n========");
 				if let Some(analysis) = Analysis::median_slopes(&batch.results, BenchmarkSelector::ExtrinsicTime) {
 					println!("-- Extrinsic Time --\n{}", analysis);
-=======
-					// Skip raw data + analysis if there are no results
-					if batch.results.is_empty() {
-						continue
-					}
-
-					if self.raw_data {
-						// Print the table header
-						batch.results[0]
-							.components
-							.iter()
-							.for_each(|param| print!("{:?},", param.0));
-
-						print!("extrinsic_time_ns,storage_root_time_ns,reads,repeat_reads,writes,repeat_writes,proof_size_bytes\n");
-						// Print the values
-						batch.results.iter().for_each(|result| {
-							let parameters = &result.components;
-							parameters.iter().for_each(|param| print!("{:?},", param.1));
-							// Print extrinsic time and storage root time
-							print!(
-								"{:?},{:?},{:?},{:?},{:?},{:?},{:?}\n",
-								result.extrinsic_time,
-								result.storage_root_time,
-								result.reads,
-								result.repeat_reads,
-								result.writes,
-								result.repeat_writes,
-								result.proof_size,
-							);
-						});
-
-						println!();
-					}
-
-					// Conduct analysis.
-					if !self.no_median_slopes {
-						println!("Median Slopes Analysis\n========");
-						if let Some(analysis) = Analysis::median_slopes(
-							&batch.results,
-							BenchmarkSelector::ExtrinsicTime,
-						) {
-							println!("-- Extrinsic Time --\n{}", analysis);
-						}
-						if let Some(analysis) =
-							Analysis::median_slopes(&batch.results, BenchmarkSelector::Reads)
-						{
-							println!("Reads = {:?}", analysis);
-						}
-						if let Some(analysis) =
-							Analysis::median_slopes(&batch.results, BenchmarkSelector::Writes)
-						{
-							println!("Writes = {:?}", analysis);
-						}
-					}
-					if !self.no_min_squares {
-						println!("Min Squares Analysis\n========");
-						if let Some(analysis) = Analysis::min_squares_iqr(
-							&batch.results,
-							BenchmarkSelector::ExtrinsicTime,
-						) {
-							println!("-- Extrinsic Time --\n{}", analysis);
-						}
-						if let Some(analysis) =
-							Analysis::min_squares_iqr(&batch.results, BenchmarkSelector::Reads)
-						{
-							println!("Reads = {:?}", analysis);
-						}
-						if let Some(analysis) =
-							Analysis::min_squares_iqr(&batch.results, BenchmarkSelector::Writes)
-						{
-							println!("Writes = {:?}", analysis);
-						}
-					}
->>>>>>> 9f7ce37d
 				}
 				if let Some(analysis) = Analysis::median_slopes(&batch.results, BenchmarkSelector::Reads) {
 					println!("Reads = {:?}", analysis);
