--- conflicted
+++ resolved
@@ -15,9 +15,7 @@
 
 [dependencies]
 async-trait = "0.1.57"
-codec = { package = "parity-scale-codec", version = "3.0.0", features = [
-	"derive",
-] }
+codec = { package = "parity-scale-codec", version = "3.0.0", features = ["derive"] }
 futures = "0.3.21"
 log = "0.4.17"
 merlin = "2.0"
@@ -32,15 +30,11 @@
 fork-tree = { version = "3.0.0", path = "../../../utils/fork-tree" }
 prometheus-endpoint = { package = "substrate-prometheus-endpoint", version = "0.10.0-dev", path = "../../../utils/prometheus" }
 sc-client-api = { version = "4.0.0-dev", path = "../../api" }
-<<<<<<< HEAD
-sc-consensus-sessions = { version = "0.10.0-dev", path = "../epochs" }
-=======
 sc-consensus = { version = "0.10.0-dev", path = "../../../client/consensus/common" }
-sc-consensus-epochs = { version = "0.10.0-dev", path = "../epochs" }
+sc-consensus-sessions = { version = "0.10.0-dev", path = "../sessions" }
 sc-consensus-slots = { version = "0.10.0-dev", path = "../slots" }
 sc-keystore = { version = "4.0.0-dev", path = "../../keystore" }
 sc-telemetry = { version = "4.0.0-dev", path = "../../telemetry" }
->>>>>>> 4b791160
 sp-api = { version = "4.0.0-dev", path = "../../../primitives/api" }
 sp-application-crypto = { version = "6.0.0", path = "../../../primitives/application-crypto" }
 sp-block-builder = { version = "4.0.0-dev", path = "../../../primitives/block-builder" }
