--- conflicted
+++ resolved
@@ -150,15 +150,9 @@
 			// we just reuse the same randomness and authorities as the prior
 			// session. this will break when we add light client support, since
 			// that will re-check the randomness logic off-chain.
-<<<<<<< HEAD
 			let digest_data = ConsensusLog::NextSessionData(NextSessionDescriptor {
 				authorities: session.authorities.clone(),
-				randomness: session.randomness.clone(),
-=======
-			let digest_data = ConsensusLog::NextEpochData(NextEpochDescriptor {
-				authorities: epoch.authorities.clone(),
-				randomness: epoch.randomness,
->>>>>>> 4b791160
+				randomness: session.randomness,
 			})
 			.encode();
 			let digest = DigestItem::Consensus(BABE_ENGINE_ID, digest_data);
@@ -810,9 +804,6 @@
 }
 
 #[test]
-<<<<<<< HEAD
-fn importing_session_change_block_prunes_tree() {
-=======
 fn revert_not_allowed_for_finalized() {
 	let mut net = BabeTestNet::new(1);
 
@@ -826,7 +817,7 @@
 	let mut proposer_factory = DummyFactory {
 		client: client.clone(),
 		config: data.link.config.clone(),
-		epoch_changes: data.link.epoch_changes.clone(),
+		session_changes: data.link.session_changes.clone(),
 		mutator: Arc::new(|_, _| ()),
 	};
 
@@ -851,8 +842,7 @@
 }
 
 #[test]
-fn importing_epoch_change_block_prunes_tree() {
->>>>>>> 4b791160
+fn importing_session_change_block_prunes_tree() {
 	let mut net = BabeTestNet::new(1);
 
 	let peer = net.peer(0);
