// This file is part of Substrate.

// Copyright (C) 2019-2022 Parity Technologies (UK) Ltd.
// SPDX-License-Identifier: GPL-3.0-or-later WITH Classpath-exception-2.0

// This program is free software: you can redistribute it and/or modify
// it under the terms of the GNU General Public License as published by
// the Free Software Foundation, either version 3 of the License, or
// (at your option) any later version.

// This program is distributed in the hope that it will be useful,
// but WITHOUT ANY WARRANTY; without even the implied warranty of
// MERCHANTABILITY or FITNESS FOR A PARTICULAR PURPOSE. See the
// GNU General Public License for more details.

// You should have received a copy of the GNU General Public License
// along with this program. If not, see <https://www.gnu.org/licenses/>.

//! Generic utilities for session-based consensus engines.

pub mod migration;

use codec::{Decode, Encode};
use fork_tree::{FilterAction, ForkTree};
use sc_client_api::utils::is_descendent_of;
use sp_blockchain::{Error as ClientError, HeaderBackend, HeaderMetadata};
use sp_runtime::traits::{Block as BlockT, NumberFor, One, Zero};
use std::{
	borrow::{Borrow, BorrowMut},
	collections::BTreeMap,
	ops::{Add, Sub},
};

/// A builder for `is_descendent_of` functions.
pub trait IsDescendentOfBuilder<Hash> {
	/// The error returned by the function.
	type Error: std::error::Error;
	/// A function that can tell you if the second parameter is a descendent of
	/// the first.
	type IsDescendentOf: Fn(&Hash, &Hash) -> Result<bool, Self::Error>;

	/// Build an `is_descendent_of` function.
	///
	/// The `current` parameter can be `Some` with the details a fresh block whose
	/// details aren't yet stored, but its parent is.
	///
	/// The format of `current` when `Some` is `(current, current_parent)`.
	fn build_is_descendent_of(&self, current: Option<(Hash, Hash)>) -> Self::IsDescendentOf;
}

/// Produce a descendent query object given the client.
pub fn descendent_query<H, Block>(client: &H) -> HeaderBackendDescendentBuilder<&H, Block> {
	HeaderBackendDescendentBuilder(client, std::marker::PhantomData)
}

/// Wrapper to get around unconstrained type errors when implementing
/// `IsDescendentOfBuilder` for header backends.
pub struct HeaderBackendDescendentBuilder<H, Block>(H, std::marker::PhantomData<Block>);

impl<'a, H, Block> IsDescendentOfBuilder<Block::Hash>
	for HeaderBackendDescendentBuilder<&'a H, Block>
where
	H: HeaderBackend<Block> + HeaderMetadata<Block, Error = ClientError>,
	Block: BlockT,
{
	type Error = ClientError;
	type IsDescendentOf = Box<dyn Fn(&Block::Hash, &Block::Hash) -> Result<bool, ClientError> + 'a>;

	fn build_is_descendent_of(
		&self,
		current: Option<(Block::Hash, Block::Hash)>,
	) -> Self::IsDescendentOf {
		Box::new(is_descendent_of(self.0, current))
	}
}

/// Session data, distinguish whether it is genesis or not.
///
/// Once an session is created, it must have a known `start_slot` and `end_slot`, which cannot be
/// changed. Consensus engine may modify any other data in the session, if needed.
pub trait Session: std::fmt::Debug {
	/// Descriptor for the next session.
	type NextSessionDescriptor;
	/// Type of the slot number.
	type Slot: Ord + Copy + std::fmt::Debug;

	/// The starting slot of the session.
	fn start_slot(&self) -> Self::Slot;
	/// Produce the "end slot" of the session. This is NOT inclusive to the session,
	/// i.e. the slots covered by the session are `self.start_slot() .. self.end_slot()`.
	fn end_slot(&self) -> Self::Slot;
	/// Increment the session data, using the next session descriptor.
	fn increment(&self, descriptor: Self::NextSessionDescriptor) -> Self;
}

impl<'a, E: Session> From<&'a E> for SessionHeader<E> {
	fn from(session: &'a E) -> SessionHeader<E> {
		Self { start_slot: session.start_slot(), end_slot: session.end_slot() }
	}
}

/// Header of session data, consisting of start and end slot.
#[derive(Eq, PartialEq, Encode, Decode, Debug)]
pub struct SessionHeader<E: Session> {
	/// The starting slot of the session.
	pub start_slot: E::Slot,
	/// The end slot of the session. This is NOT inclusive to the session,
	/// i.e. the slots covered by the session are `self.start_slot() .. self.end_slot()`.
	pub end_slot: E::Slot,
}

impl<E: Session> Clone for SessionHeader<E> {
	fn clone(&self) -> Self {
		Self { start_slot: self.start_slot, end_slot: self.end_slot }
	}
}

/// Position of the session identifier.
#[derive(PartialEq, Eq, PartialOrd, Ord, Copy, Clone, Debug)]
pub enum SessionIdentifierPosition {
	/// The identifier points to a genesis session `session_0`.
	Genesis0,
	/// The identifier points to a genesis session `session_1`.
	Genesis1,
	/// The identifier points to a regular session.
	Regular,
}

/// Session identifier.
#[derive(PartialEq, Eq, PartialOrd, Ord, Clone, Debug)]
pub struct SessionIdentifier<Hash, Number> {
	/// Location of the session.
	pub position: SessionIdentifierPosition,
	/// Hash of the block when the session is signaled.
	pub hash: Hash,
	/// Number of the block when the session is signaled.
	pub number: Number,
}

/// The viable session under which a block can be verified.
///
/// If this is the first non-genesis block in the chain, then it will
/// hold an `UnimportedGenesis` session.
pub enum ViableSession<E, ERef = E> {
	/// Unimported genesis viable session data.
	UnimportedGenesis(E),
	/// Regular viable session data.
	Signaled(ERef),
}

impl<E, ERef> AsRef<E> for ViableSession<E, ERef>
where
	ERef: Borrow<E>,
{
	fn as_ref(&self) -> &E {
		match *self {
			ViableSession::UnimportedGenesis(ref e) => e,
			ViableSession::Signaled(ref e) => e.borrow(),
		}
	}
}

impl<E, ERef> AsMut<E> for ViableSession<E, ERef>
where
	ERef: BorrowMut<E>,
{
	fn as_mut(&mut self) -> &mut E {
		match *self {
			ViableSession::UnimportedGenesis(ref mut e) => e,
			ViableSession::Signaled(ref mut e) => e.borrow_mut(),
		}
	}
}

impl<E, ERef> ViableSession<E, ERef>
where
	E: Session + Clone,
	ERef: Borrow<E>,
{
	/// Extract the underlying session, disregarding the fact that a genesis
	/// session may be unimported.
	pub fn into_cloned_inner(self) -> E {
		match self {
			ViableSession::UnimportedGenesis(e) => e,
			ViableSession::Signaled(e) => e.borrow().clone(),
		}
	}

	/// Get cloned value for the viable session.
	pub fn into_cloned(self) -> ViableSession<E, E> {
		match self {
			ViableSession::UnimportedGenesis(e) => ViableSession::UnimportedGenesis(e),
			ViableSession::Signaled(e) => ViableSession::Signaled(e.borrow().clone()),
		}
	}

	/// Increment the session, yielding an `IncrementedSession` to be imported
	/// into the fork-tree.
	pub fn increment(&self, next_descriptor: E::NextSessionDescriptor) -> IncrementedSession<E> {
		let next = self.as_ref().increment(next_descriptor);
		let to_persist = match *self {
			ViableSession::UnimportedGenesis(ref session_0) =>
				PersistedSession::Genesis(session_0.clone(), next),
			ViableSession::Signaled(_) => PersistedSession::Regular(next),
		};

		IncrementedSession(to_persist)
	}
}

/// Descriptor for a viable session.
#[derive(PartialEq, Eq, Clone, Debug)]
pub enum ViableSessionDescriptor<Hash, Number, E: Session> {
	/// The session is an unimported genesis, with given start slot number.
	UnimportedGenesis(E::Slot),
	/// The session is signaled and has been imported, with given identifier and header.
	Signaled(SessionIdentifier<Hash, Number>, SessionHeader<E>),
}

impl<Hash, Number, E: Session> ViableSessionDescriptor<Hash, Number, E> {
	/// Start slot of the descriptor.
	pub fn start_slot(&self) -> E::Slot {
		match self {
			Self::UnimportedGenesis(start_slot) => *start_slot,
			Self::Signaled(_, header) => header.start_slot,
		}
	}
}

/// Persisted session stored in SessionChanges.
#[derive(Clone, Encode, Decode, Debug)]
pub enum PersistedSession<E> {
	/// Genesis persisted session data. session_0, session_1.
	Genesis(E, E),
	/// Regular persisted session data. session_n.
	Regular(E),
}

impl<E> PersistedSession<E> {
	/// Returns if this is a genesis session.
	pub fn is_genesis(&self) -> bool {
		matches!(self, Self::Genesis(_, _))
	}
}

impl<'a, E: Session> From<&'a PersistedSession<E>> for PersistedSessionHeader<E> {
	fn from(session: &'a PersistedSession<E>) -> Self {
		match session {
			PersistedSession::Genesis(ref session_0, ref session_1) =>
				PersistedSessionHeader::Genesis(session_0.into(), session_1.into()),
			PersistedSession::Regular(ref session_n) => PersistedSessionHeader::Regular(session_n.into()),
		}
	}
}

impl<E: Session> PersistedSession<E> {
	/// Map the session to a different type using a conversion function.
	pub fn map<B, F, Hash, Number>(self, h: &Hash, n: &Number, f: &mut F) -> PersistedSession<B>
	where
		B: Session<Slot = E::Slot>,
		F: FnMut(&Hash, &Number, E) -> B,
	{
		match self {
			PersistedSession::Genesis(session_0, session_1) =>
				PersistedSession::Genesis(f(h, n, session_0), f(h, n, session_1)),
			PersistedSession::Regular(session_n) => PersistedSession::Regular(f(h, n, session_n)),
		}
	}
}

/// Persisted session header stored in ForkTree.
#[derive(Encode, Decode, PartialEq, Eq, Debug)]
pub enum PersistedSessionHeader<E: Session> {
	/// Genesis persisted session header. session_0, session_1.
	Genesis(SessionHeader<E>, SessionHeader<E>),
	/// Regular persisted session header. session_n.
	Regular(SessionHeader<E>),
}

impl<E: Session> Clone for PersistedSessionHeader<E> {
	fn clone(&self) -> Self {
		match self {
			Self::Genesis(session_0, session_1) => Self::Genesis(session_0.clone(), session_1.clone()),
			Self::Regular(session_n) => Self::Regular(session_n.clone()),
		}
	}
}

impl<E: Session> PersistedSessionHeader<E> {
	/// Map the session header to a different type.
	pub fn map<B>(self) -> PersistedSessionHeader<B>
	where
		B: Session<Slot = E::Slot>,
	{
		match self {
			PersistedSessionHeader::Genesis(session_0, session_1) => PersistedSessionHeader::Genesis(
				SessionHeader { start_slot: session_0.start_slot, end_slot: session_0.end_slot },
				SessionHeader { start_slot: session_1.start_slot, end_slot: session_1.end_slot },
			),
			PersistedSessionHeader::Regular(session_n) => PersistedSessionHeader::Regular(SessionHeader {
				start_slot: session_n.start_slot,
				end_slot: session_n.end_slot,
			}),
		}
	}
}

/// A fresh, incremented session to import into the underlying fork-tree.
///
/// Create this with `ViableSession::increment`.
#[must_use = "Freshly-incremented session must be imported with `SessionChanges::import`"]
pub struct IncrementedSession<E: Session>(PersistedSession<E>);

impl<E: Session> AsRef<E> for IncrementedSession<E> {
	fn as_ref(&self) -> &E {
		match self.0 {
			PersistedSession::Genesis(_, ref session_1) => session_1,
			PersistedSession::Regular(ref session_n) => session_n,
		}
	}
}

/// A pair of sessions for the gap block download validation.
/// Block gap is created after the warp sync is complete. Blocks
/// are imported both at the tip of the chain and at the start of the gap.
/// This holds a pair of sessions that are required to validate headers
/// at the start of the gap. Since gap download does not allow forks we don't
/// need to keep a tree of sessions.
#[derive(Clone, Encode, Decode, Debug)]
pub struct GapSessions<Hash, Number, E: Session> {
	current: (Hash, Number, PersistedSession<E>),
	next: Option<(Hash, Number, E)>,
}

impl<Hash, Number, E> GapSessions<Hash, Number, E>
where
	Hash: Copy + PartialEq + std::fmt::Debug,
	Number: Copy + PartialEq + std::fmt::Debug,
	E: Session,
{
	/// Check if given slot matches one of the gap sessions.
	/// Returns session identifier if it does.
	fn matches(
		&self,
		slot: E::Slot,
	) -> Option<(Hash, Number, SessionHeader<E>, SessionIdentifierPosition)> {
		match &self.current {
			(_, _, PersistedSession::Genesis(session_0, _))
				if slot >= session_0.start_slot() && slot < session_0.end_slot() =>
				return Some((
					self.current.0,
					self.current.1,
					session_0.into(),
					SessionIdentifierPosition::Genesis0,
				)),
			(_, _, PersistedSession::Genesis(_, session_1))
				if slot >= session_1.start_slot() && slot < session_1.end_slot() =>
				return Some((
					self.current.0,
					self.current.1,
					session_1.into(),
					SessionIdentifierPosition::Genesis1,
				)),
			(_, _, PersistedSession::Regular(session_n))
				if slot >= session_n.start_slot() && slot < session_n.end_slot() =>
				return Some((
					self.current.0,
					self.current.1,
					session_n.into(),
					SessionIdentifierPosition::Regular,
				)),
			_ => {},
		};
		match &self.next {
			Some((h, n, session_n)) if slot >= session_n.start_slot() && slot < session_n.end_slot() =>
				Some((*h, *n, session_n.into(), SessionIdentifierPosition::Regular)),
			_ => None,
		}
	}

	/// Returns session data if it matches given identifier.
	pub fn session(&self, id: &SessionIdentifier<Hash, Number>) -> Option<&E> {
		match (&self.current, &self.next) {
			((h, n, e), _) if h == &id.hash && n == &id.number => match e {
				PersistedSession::Genesis(ref session_0, _)
					if id.position == SessionIdentifierPosition::Genesis0 =>
					Some(session_0),
				PersistedSession::Genesis(_, ref session_1)
					if id.position == SessionIdentifierPosition::Genesis1 =>
					Some(session_1),
				PersistedSession::Regular(ref session_n)
					if id.position == SessionIdentifierPosition::Regular =>
					Some(session_n),
				_ => None,
			},
			(_, Some((h, n, e)))
				if h == &id.hash &&
					n == &id.number && id.position == SessionIdentifierPosition::Regular =>
				Some(e),
			_ => None,
		}
	}

	/// Import a new gap session, potentially replacing an old session.
	fn import(&mut self, slot: E::Slot, hash: Hash, number: Number, session: E) -> Result<(), E> {
		match (&mut self.current, &mut self.next) {
			((_, _, PersistedSession::Genesis(_, session_1)), _) if slot == session_1.end_slot() => {
				self.next = Some((hash, number, session));
				Ok(())
			},
			(_, Some((_, _, session_n))) if slot == session_n.end_slot() => {
				let (cur_h, cur_n, cur_session) =
					self.next.take().expect("Already matched as `Some`");
				self.current = (cur_h, cur_n, PersistedSession::Regular(cur_session));
				self.next = Some((hash, number, session));
				Ok(())
			},
			_ => Err(session),
		}
	}
}

/// Tree of all session changes across all *seen* forks. Data stored in tree is
/// the hash and block number of the block signaling the session change, and the
/// session that was signalled at that block.
///
/// The first session, session_0, is special cased by saying that it starts at
/// slot number of the first block in the chain. When bootstrapping a chain,
/// there can be multiple competing block #1s, so we have to ensure that the overlayed
/// DAG doesn't get confused.
///
/// The first block of every session should be producing a descriptor for the next
/// session - this is checked in higher-level code. So the first block of session_0 contains
/// a descriptor for session_1. We special-case these and bundle them together in the
/// same DAG entry, pinned to a specific block #1.
///
/// Further sessions (session_2, ..., session_n) each get their own entry.
///
/// Also maintains a pair of sessions for the start of the gap,
/// as long as there's an active gap download after a warp sync.
#[derive(Clone, Encode, Decode, Debug)]
pub struct SessionChanges<Hash, Number, E: Session> {
	inner: ForkTree<Hash, Number, PersistedSessionHeader<E>>,
	sessions: BTreeMap<(Hash, Number), PersistedSession<E>>,
	gap: Option<GapSessions<Hash, Number, E>>,
}

// create a fake header hash which hasn't been included in the chain.
fn fake_head_hash<H: AsRef<[u8]> + AsMut<[u8]> + Clone>(parent_hash: &H) -> H {
	let mut h = parent_hash.clone();
	// dirty trick: flip the first bit of the parent hash to create a hash
	// which has not been in the chain before (assuming a strong hash function).
	h.as_mut()[0] ^= 0b10000000;
	h
}

impl<Hash, Number, E: Session> Default for SessionChanges<Hash, Number, E>
where
	Hash: PartialEq + Ord,
	Number: Ord,
{
	fn default() -> Self {
		SessionChanges { inner: ForkTree::new(), sessions: BTreeMap::new(), gap: None }
	}
}

impl<Hash, Number, E: Session> SessionChanges<Hash, Number, E>
where
	Hash: PartialEq + Ord + AsRef<[u8]> + AsMut<[u8]> + Copy + std::fmt::Debug,
	Number: Ord + One + Zero + Add<Output = Number> + Sub<Output = Number> + Copy + std::fmt::Debug,
{
	/// Create a new session change.
	pub fn new() -> Self {
		Self::default()
	}

	/// Rebalances the tree of session changes so that it is sorted by length of
	/// fork (longest fork first).
	pub fn rebalance(&mut self) {
		self.inner.rebalance()
	}

	/// Clear gap sessions if any.
	pub fn clear_gap(&mut self) {
		self.gap = None;
	}

	/// Map the session changes from one storing data to a different one.
	pub fn map<B, F>(self, mut f: F) -> SessionChanges<Hash, Number, B>
	where
		B: Session<Slot = E::Slot>,
		F: FnMut(&Hash, &Number, E) -> B,
	{
		SessionChanges {
			inner: self.inner.map(&mut |_, _, header: PersistedSessionHeader<E>| header.map()),
			gap: self.gap.map(|GapSessions { current: (h, n, header), next }| GapSessions {
				current: (h, n, header.map(&h, &n, &mut f)),
				next: next.map(|(h, n, e)| (h, n, f(&h, &n, e))),
			}),
			sessions: self
				.sessions
				.into_iter()
				.map(|((hash, number), session)| ((hash, number), session.map(&hash, &number, &mut f)))
				.collect(),
		}
	}

	/// Prune out finalized sessions, except for the ancestor of the finalized
	/// block. The given slot should be the slot number at which the finalized
	/// block was authored.
	pub fn prune_finalized<D: IsDescendentOfBuilder<Hash>>(
		&mut self,
		descendent_of_builder: D,
		hash: &Hash,
		number: Number,
		slot: E::Slot,
	) -> Result<(), fork_tree::Error<D::Error>> {
		let is_descendent_of = descendent_of_builder.build_is_descendent_of(None);

		let predicate = |session: &PersistedSessionHeader<E>| match *session {
			PersistedSessionHeader::Genesis(_, ref session_1) => slot >= session_1.end_slot,
			PersistedSessionHeader::Regular(ref session_n) => slot >= session_n.end_slot,
		};

		// prune any sessions which could not be _live_ as of the children of the
		// finalized block, i.e. re-root the fork tree to the oldest ancestor of
		// (hash, number) where session.end_slot() >= finalized_slot
		let removed = self.inner.prune(hash, &number, &is_descendent_of, &predicate)?;

		for (hash, number, _) in removed {
			self.sessions.remove(&(hash, number));
		}

		Ok(())
	}

	/// Get a reference to an session with given identifier.
	pub fn session(&self, id: &SessionIdentifier<Hash, Number>) -> Option<&E> {
		if let Some(e) = &self.gap.as_ref().and_then(|gap| gap.session(id)) {
			return Some(e)
		}
		self.sessions.get(&(id.hash, id.number)).and_then(|v| match v {
			PersistedSession::Genesis(ref session_0, _)
				if id.position == SessionIdentifierPosition::Genesis0 =>
				Some(session_0),
			PersistedSession::Genesis(_, ref session_1)
				if id.position == SessionIdentifierPosition::Genesis1 =>
				Some(session_1),
			PersistedSession::Regular(ref session_n)
				if id.position == SessionIdentifierPosition::Regular =>
				Some(session_n),
			_ => None,
		})
	}

	/// Get a reference to a viable session with given descriptor.
	pub fn viable_session<G>(
		&self,
		descriptor: &ViableSessionDescriptor<Hash, Number, E>,
		make_genesis: G,
	) -> Option<ViableSession<E, &E>>
	where
		G: FnOnce(E::Slot) -> E,
	{
		match descriptor {
<<<<<<< HEAD
			ViableSessionDescriptor::UnimportedGenesis(slot) =>
				Some(ViableSession::UnimportedGenesis(make_genesis(*slot))),
			ViableSessionDescriptor::Signaled(identifier, _) =>
				self.session(&identifier).map(ViableSession::Signaled),
=======
			ViableEpochDescriptor::UnimportedGenesis(slot) =>
				Some(ViableEpoch::UnimportedGenesis(make_genesis(*slot))),
			ViableEpochDescriptor::Signaled(identifier, _) =>
				self.epoch(identifier).map(ViableEpoch::Signaled),
>>>>>>> 4b791160
		}
	}

	/// Get a mutable reference to an session with given identifier.
	pub fn session_mut(&mut self, id: &SessionIdentifier<Hash, Number>) -> Option<&mut E> {
		self.sessions.get_mut(&(id.hash, id.number)).and_then(|v| match v {
			PersistedSession::Genesis(ref mut session_0, _)
				if id.position == SessionIdentifierPosition::Genesis0 =>
				Some(session_0),
			PersistedSession::Genesis(_, ref mut session_1)
				if id.position == SessionIdentifierPosition::Genesis1 =>
				Some(session_1),
			PersistedSession::Regular(ref mut session_n)
				if id.position == SessionIdentifierPosition::Regular =>
				Some(session_n),
			_ => None,
		})
	}

	/// Get a mutable reference to a viable session with given descriptor.
	pub fn viable_session_mut<G>(
		&mut self,
		descriptor: &ViableSessionDescriptor<Hash, Number, E>,
		make_genesis: G,
	) -> Option<ViableSession<E, &mut E>>
	where
		G: FnOnce(E::Slot) -> E,
	{
		match descriptor {
<<<<<<< HEAD
			ViableSessionDescriptor::UnimportedGenesis(slot) =>
				Some(ViableSession::UnimportedGenesis(make_genesis(*slot))),
			ViableSessionDescriptor::Signaled(identifier, _) =>
				self.session_mut(&identifier).map(ViableSession::Signaled),
=======
			ViableEpochDescriptor::UnimportedGenesis(slot) =>
				Some(ViableEpoch::UnimportedGenesis(make_genesis(*slot))),
			ViableEpochDescriptor::Signaled(identifier, _) =>
				self.epoch_mut(identifier).map(ViableEpoch::Signaled),
>>>>>>> 4b791160
		}
	}

	/// Get the session data from an session descriptor.
	///
	/// Note that this function ignores the fact that an genesis session might need to be imported.
	/// Mostly useful for testing.
	pub fn session_data<G>(
		&self,
		descriptor: &ViableSessionDescriptor<Hash, Number, E>,
		make_genesis: G,
	) -> Option<E>
	where
		G: FnOnce(E::Slot) -> E,
		E: Clone,
	{
		match descriptor {
<<<<<<< HEAD
			ViableSessionDescriptor::UnimportedGenesis(slot) => Some(make_genesis(*slot)),
			ViableSessionDescriptor::Signaled(identifier, _) => self.session(&identifier).cloned(),
=======
			ViableEpochDescriptor::UnimportedGenesis(slot) => Some(make_genesis(*slot)),
			ViableEpochDescriptor::Signaled(identifier, _) => self.epoch(identifier).cloned(),
>>>>>>> 4b791160
		}
	}

	/// Finds the session data for a child of the given block. Similar to
	/// `session_descriptor_for_child_of` but returns the full data.
	///
	/// Note that this function ignores the fact that an genesis session might need to be imported.
	/// Mostly useful for testing.
	pub fn session_data_for_child_of<D: IsDescendentOfBuilder<Hash>, G>(
		&self,
		descendent_of_builder: D,
		parent_hash: &Hash,
		parent_number: Number,
		slot: E::Slot,
		make_genesis: G,
	) -> Result<Option<E>, fork_tree::Error<D::Error>>
	where
		G: FnOnce(E::Slot) -> E,
		E: Clone,
	{
		let descriptor = self.session_descriptor_for_child_of(
			descendent_of_builder,
			parent_hash,
			parent_number,
			slot,
		)?;

		Ok(descriptor.and_then(|des| self.session_data(&des, make_genesis)))
	}

	/// Finds the session for a child of the given block, assuming the given slot number.
	///
	/// If the returned session is an `UnimportedGenesis` session, it should be imported into the
	/// tree.
	pub fn session_descriptor_for_child_of<D: IsDescendentOfBuilder<Hash>>(
		&self,
		descendent_of_builder: D,
		parent_hash: &Hash,
		parent_number: Number,
		slot: E::Slot,
	) -> Result<Option<ViableSessionDescriptor<Hash, Number, E>>, fork_tree::Error<D::Error>> {
		if parent_number == Zero::zero() {
			// need to insert the genesis session.
			return Ok(Some(ViableSessionDescriptor::UnimportedGenesis(slot)))
		}

		if let Some(gap) = &self.gap {
			if let Some((hash, number, hdr, position)) = gap.matches(slot) {
				return Ok(Some(ViableSessionDescriptor::Signaled(
					SessionIdentifier { position, hash, number },
					hdr,
				)))
			}
		}

		// find_node_where will give you the node in the fork-tree which is an ancestor
		// of the `parent_hash` by default. if the last session was signalled at the parent_hash,
		// then it won't be returned. we need to create a new fake chain head hash which
		// "descends" from our parent-hash.
		let fake_head_hash = fake_head_hash(parent_hash);

		let is_descendent_of =
			descendent_of_builder.build_is_descendent_of(Some((fake_head_hash, *parent_hash)));

		// We want to find the deepest node in the tree which is an ancestor
		// of our block and where the start slot of the session was before the
		// slot of our block. The genesis special-case doesn't need to look
		// at session_1 -- all we're doing here is figuring out which node
		// we need.
		let predicate = |session: &PersistedSessionHeader<E>| match *session {
			PersistedSessionHeader::Genesis(ref session_0, _) => session_0.start_slot <= slot,
			PersistedSessionHeader::Regular(ref session_n) => session_n.start_slot <= slot,
		};

		self.inner
			.find_node_where(
				&fake_head_hash,
				&(parent_number + One::one()),
				&is_descendent_of,
				&predicate,
			)
			.map(|n| {
				n.map(|node| {
					(
						match node.data {
							// Ok, we found our node.
							// and here we figure out which of the internal sessions
							// of a genesis node to use based on their start slot.
							PersistedSessionHeader::Genesis(ref session_0, ref session_1) => {
								if session_1.start_slot <= slot {
									(SessionIdentifierPosition::Genesis1, session_1.clone())
								} else {
									(SessionIdentifierPosition::Genesis0, session_0.clone())
								}
							},
							PersistedSessionHeader::Regular(ref session_n) =>
								(SessionIdentifierPosition::Regular, session_n.clone()),
						},
						node,
					)
				})
				.map(|((position, header), node)| {
					ViableSessionDescriptor::Signaled(
						SessionIdentifier { position, hash: node.hash, number: node.number },
						header,
					)
				})
			})
	}

	/// Import a new session-change, signalled at the given block.
	///
	/// This assumes that the given block is prospective (i.e. has not been
	/// imported yet), but its parent has. This is why the parent hash needs
	/// to be provided.
	pub fn import<D: IsDescendentOfBuilder<Hash>>(
		&mut self,
		descendent_of_builder: D,
		hash: Hash,
		number: Number,
		parent_hash: Hash,
		session: IncrementedSession<E>,
	) -> Result<(), fork_tree::Error<D::Error>> {
		let is_descendent_of =
			descendent_of_builder.build_is_descendent_of(Some((hash, parent_hash)));
		let slot = session.as_ref().start_slot();
		let IncrementedSession(mut session) = session;
		let header = PersistedSessionHeader::<E>::from(&session);

		if let Some(gap) = &mut self.gap {
<<<<<<< HEAD
			if let PersistedSession::Regular(e) = session {
				session = match gap.import(slot, hash.clone(), number.clone(), e) {
=======
			if let PersistedEpoch::Regular(e) = epoch {
				epoch = match gap.import(slot, hash, number, e) {
>>>>>>> 4b791160
					Ok(()) => return Ok(()),
					Err(e) => PersistedSession::Regular(e),
				}
			}
<<<<<<< HEAD
		} else if session.is_genesis() && !self.sessions.values().all(|e| e.is_genesis()) {
			// There's a genesis session imported when we already have an active session.
=======
		} else if epoch.is_genesis() &&
			!self.epochs.is_empty() &&
			!self.epochs.values().any(|e| e.is_genesis())
		{
			// There's a genesis epoch imported when we already have an active epoch.
>>>>>>> 4b791160
			// This happens after the warp sync as the ancient blocks download start.
			// We need to start tracking gap sessions here.
			self.gap = Some(GapSessions { current: (hash, number, session), next: None });
			return Ok(())
		}

		let res = self.inner.import(hash, number, header, &is_descendent_of);

		match res {
			Ok(_) | Err(fork_tree::Error::Duplicate) => {
				self.sessions.insert((hash, number), session);
				Ok(())
			},
			Err(e) => Err(e),
		}
	}

	/// Return the inner fork tree.
	pub fn tree(&self) -> &ForkTree<Hash, Number, PersistedSessionHeader<E>> {
		&self.inner
	}

	/// Reset to a specified pair of sessions, as if they were announced at blocks `parent_hash` and
	/// `hash`.
	pub fn reset(&mut self, parent_hash: Hash, hash: Hash, number: Number, current: E, next: E) {
		self.inner = ForkTree::new();
		self.sessions.clear();
		let persisted = PersistedSession::Regular(current);
		let header = PersistedSessionHeader::from(&persisted);
		let _res = self.inner.import(parent_hash, number - One::one(), header, &|_, _| {
			Ok(false) as Result<bool, fork_tree::Error<ClientError>>
		});
		self.sessions.insert((parent_hash, number - One::one()), persisted);

		let persisted = PersistedSession::Regular(next);
		let header = PersistedSessionHeader::from(&persisted);
		let _res = self.inner.import(hash, number, header, &|_, _| {
			Ok(true) as Result<bool, fork_tree::Error<ClientError>>
		});
		self.sessions.insert((hash, number), persisted);
	}

	/// Revert to a specified block given its `hash` and `number`.
	/// This removes all the session changes information that were announced by
	/// all the given block descendents.
	pub fn revert<D: IsDescendentOfBuilder<Hash>>(
		&mut self,
		descendent_of_builder: D,
		hash: Hash,
		number: Number,
	) {
		let is_descendent_of = descendent_of_builder.build_is_descendent_of(None);

		let filter = |node_hash: &Hash, node_num: &Number, _: &PersistedSessionHeader<E>| {
			if number >= *node_num &&
				(is_descendent_of(node_hash, &hash).unwrap_or_default() || *node_hash == hash)
			{
				// Continue the search in this subtree.
				FilterAction::KeepNode
			} else if number < *node_num && is_descendent_of(&hash, node_hash).unwrap_or_default() {
				// Found a node to be removed.
				FilterAction::Remove
			} else {
				// Not a parent or child of the one we're looking for, stop processing this branch.
				FilterAction::KeepTree
			}
		};

		self.inner.drain_filter(filter).for_each(|(h, n, _)| {
			self.sessions.remove(&(h, n));
		});
	}
}

/// Type alias to produce the session-changes tree from a block type.
pub type SessionChangesFor<Block, Session> =
	SessionChanges<<Block as BlockT>::Hash, NumberFor<Block>, Session>;

/// A shared session changes tree.
pub type SharedSessionChanges<Block, Session> =
	sc_consensus::shared_data::SharedData<SessionChangesFor<Block, Session>>;

#[cfg(test)]
mod tests {
	use super::{Session as SessionT, *};

	#[derive(Debug, PartialEq)]
	pub struct TestError;

	impl std::fmt::Display for TestError {
		fn fmt(&self, f: &mut std::fmt::Formatter) -> std::fmt::Result {
			write!(f, "TestError")
		}
	}

	impl std::error::Error for TestError {}

	impl<'a, F: 'a, H: 'a + PartialEq + std::fmt::Debug> IsDescendentOfBuilder<H> for &'a F
	where
		F: Fn(&H, &H) -> Result<bool, TestError>,
	{
		type Error = TestError;
		type IsDescendentOf = Box<dyn Fn(&H, &H) -> Result<bool, TestError> + 'a>;

		fn build_is_descendent_of(&self, current: Option<(H, H)>) -> Self::IsDescendentOf {
			let f = *self;
			Box::new(move |base, head| {
				let mut head = head;

				if let Some((ref c_head, ref c_parent)) = current {
					if head == c_head {
						if base == c_parent {
							return Ok(true)
						} else {
							head = c_parent;
						}
					}
				}

				f(base, head)
			})
		}
	}

	type Hash = [u8; 1];
	type Slot = u64;

	#[derive(Debug, Clone, Eq, PartialEq)]
	struct Session {
		start_slot: Slot,
		duration: Slot,
	}

	impl SessionT for Session {
		type NextSessionDescriptor = ();
		type Slot = Slot;

		fn increment(&self, _: ()) -> Self {
			Session { start_slot: self.start_slot + self.duration, duration: self.duration }
		}

		fn end_slot(&self) -> Slot {
			self.start_slot + self.duration
		}

		fn start_slot(&self) -> Slot {
			self.start_slot
		}
	}

	#[test]
	fn genesis_session_is_created_but_not_imported() {
		//
		// A - B
		//  \
		//   — C
		//
		let is_descendent_of = |base: &Hash, block: &Hash| -> Result<bool, TestError> {
			match (base, *block) {
				(b"A", b) => Ok(b == *b"B" || b == *b"C" || b == *b"D"),
				(b"B", b) | (b"C", b) => Ok(b == *b"D"),
				(b"0", _) => Ok(true),
				_ => Ok(false),
			}
		};

		let session_changes = SessionChanges::<_, _, Session>::new();
		let genesis_session = session_changes
			.session_descriptor_for_child_of(&is_descendent_of, b"0", 0, 10101)
			.unwrap()
			.unwrap();

		match genesis_session {
			ViableSessionDescriptor::UnimportedGenesis(slot) => {
				assert_eq!(slot, 10101u64);
			},
			_ => panic!("should be unimported genesis"),
		};

		let genesis_session_2 = session_changes
			.session_descriptor_for_child_of(&is_descendent_of, b"0", 0, 10102)
			.unwrap()
			.unwrap();

		match genesis_session_2 {
			ViableSessionDescriptor::UnimportedGenesis(slot) => {
				assert_eq!(slot, 10102u64);
			},
			_ => panic!("should be unimported genesis"),
		};
	}

	#[test]
	fn session_changes_between_blocks() {
		//
		// A - B
		//  \
		//   — C
		//
		let is_descendent_of = |base: &Hash, block: &Hash| -> Result<bool, TestError> {
			match (base, *block) {
				(b"A", b) => Ok(b == *b"B" || b == *b"C" || b == *b"D"),
				(b"B", b) | (b"C", b) => Ok(b == *b"D"),
				(b"0", _) => Ok(true),
				_ => Ok(false),
			}
		};

		let make_genesis = |slot| Session { start_slot: slot, duration: 100 };

		let mut session_changes = SessionChanges::<_, _, Session>::new();
		let genesis_session = session_changes
			.session_descriptor_for_child_of(&is_descendent_of, b"0", 0, 100)
			.unwrap()
			.unwrap();

		assert_eq!(genesis_session, ViableSessionDescriptor::UnimportedGenesis(100));

		let import_session_1 =
			session_changes.viable_session(&genesis_session, &make_genesis).unwrap().increment(());
		let session_1 = import_session_1.as_ref().clone();

		session_changes
			.import(&is_descendent_of, *b"A", 1, *b"0", import_session_1)
			.unwrap();
		let genesis_session = session_changes.session_data(&genesis_session, &make_genesis).unwrap();

		assert!(is_descendent_of(b"0", b"A").unwrap());

		let end_slot = genesis_session.end_slot();
		assert_eq!(end_slot, session_1.start_slot);

		{
			// x is still within the genesis session.
			let x = session_changes
				.session_data_for_child_of(&is_descendent_of, b"A", 1, end_slot - 1, &make_genesis)
				.unwrap()
				.unwrap();

			assert_eq!(x, genesis_session);
		}

		{
			// x is now at the next session, because the block is now at the
			// start slot of session 1.
			let x = session_changes
				.session_data_for_child_of(&is_descendent_of, b"A", 1, end_slot, &make_genesis)
				.unwrap()
				.unwrap();

			assert_eq!(x, session_1);
		}

		{
			// x is now at the next session, because the block is now after
			// start slot of session 1.
			let x = session_changes
				.session_data_for_child_of(
					&is_descendent_of,
					b"A",
					1,
					session_1.end_slot() - 1,
					&make_genesis,
				)
				.unwrap()
				.unwrap();

			assert_eq!(x, session_1);
		}
	}

	#[test]
	fn two_block_ones_dont_conflict() {
		//     X - Y
		//   /
		// 0 - A - B
		//
		let is_descendent_of = |base: &Hash, block: &Hash| -> Result<bool, TestError> {
			match (base, *block) {
				(b"A", b) => Ok(b == *b"B"),
				(b"X", b) => Ok(b == *b"Y"),
				(b"0", _) => Ok(true),
				_ => Ok(false),
			}
		};

		let duration = 100;

		let make_genesis = |slot| Session { start_slot: slot, duration };

		let mut session_changes = SessionChanges::new();
		let next_descriptor = ();

		// insert genesis session for A
		{
			let genesis_session_a_descriptor = session_changes
				.session_descriptor_for_child_of(&is_descendent_of, b"0", 0, 100)
				.unwrap()
				.unwrap();

			let incremented_session = session_changes
				.viable_session(&genesis_session_a_descriptor, &make_genesis)
				.unwrap()
				.increment(next_descriptor);

			session_changes
				.import(&is_descendent_of, *b"A", 1, *b"0", incremented_session)
				.unwrap();
		}

		// insert genesis session for X
		{
			let genesis_session_x_descriptor = session_changes
				.session_descriptor_for_child_of(&is_descendent_of, b"0", 0, 1000)
				.unwrap()
				.unwrap();

			let incremented_session = session_changes
				.viable_session(&genesis_session_x_descriptor, &make_genesis)
				.unwrap()
				.increment(next_descriptor);

			session_changes
				.import(&is_descendent_of, *b"X", 1, *b"0", incremented_session)
				.unwrap();
		}

		// now check that the genesis sessions for our respective block 1s
		// respect the chain structure.
		{
			let session_for_a_child = session_changes
				.session_data_for_child_of(&is_descendent_of, b"A", 1, 101, &make_genesis)
				.unwrap()
				.unwrap();

			assert_eq!(session_for_a_child, make_genesis(100));

			let session_for_x_child = session_changes
				.session_data_for_child_of(&is_descendent_of, b"X", 1, 1001, &make_genesis)
				.unwrap()
				.unwrap();

			assert_eq!(session_for_x_child, make_genesis(1000));

			let session_for_x_child_before_genesis = session_changes
				.session_data_for_child_of(&is_descendent_of, b"X", 1, 101, &make_genesis)
				.unwrap();

			// even though there is a genesis session at that slot, it's not in
			// this chain.
			assert!(session_for_x_child_before_genesis.is_none());
		}
	}

	/// Test that ensures that the gap is not enabled when we import multiple genesis blocks.
	#[test]
	fn gap_is_not_enabled_when_multiple_genesis_sessions_are_imported() {
		//     X
		//   /
		// 0 - A
		//
		let is_descendent_of = |base: &Hash, block: &Hash| -> Result<bool, TestError> {
			match (base, *block) {
				(b"0", _) => Ok(true),
				_ => Ok(false),
			}
		};

		let duration = 100;

		let make_genesis = |slot| Session { start_slot: slot, duration };

		let mut session_changes = SessionChanges::new();
		let next_descriptor = ();

		// insert genesis session for A
		{
			let genesis_session_a_descriptor = session_changes
				.session_descriptor_for_child_of(&is_descendent_of, b"0", 0, 100)
				.unwrap()
				.unwrap();

			let incremented_session = session_changes
				.viable_session(&genesis_session_a_descriptor, &make_genesis)
				.unwrap()
				.increment(next_descriptor);

			session_changes
				.import(&is_descendent_of, *b"A", 1, *b"0", incremented_session)
				.unwrap();
		}

		// insert genesis session for X
		{
			let genesis_session_x_descriptor = session_changes
				.session_descriptor_for_child_of(&is_descendent_of, b"0", 0, 1000)
				.unwrap()
				.unwrap();

			let incremented_session = session_changes
				.viable_session(&genesis_session_x_descriptor, &make_genesis)
				.unwrap()
				.increment(next_descriptor);

			session_changes
				.import(&is_descendent_of, *b"X", 1, *b"0", incremented_session)
				.unwrap();
		}

		// Clearing the gap should be a no-op.
		session_changes.clear_gap();

<<<<<<< HEAD
		// Check that both sessions are available.
		session_changes
			.session_data_for_child_of(&is_descendent_of, b"A", 1, 101, &make_genesis)
			.unwrap()
			.unwrap();

		session_changes
			.session_data_for_child_of(&is_descendent_of, b"X", 1, 1001, &make_genesis)
=======
		// Check that both epochs are available.
		let epoch_a = epoch_changes
			.epoch_data_for_child_of(&is_descendent_of, b"A", 1, 101, &make_genesis)
			.unwrap()
			.unwrap();

		let epoch_x = epoch_changes
			.epoch_data_for_child_of(&is_descendent_of, b"X", 1, 1001, &make_genesis)
>>>>>>> 4b791160
			.unwrap()
			.unwrap();

		assert!(epoch_a != epoch_x)
	}

	#[test]
	fn gap_sessions_advance() {
		// 0 - 1 - 2 - 3 - .... 42 - 43
		let is_descendent_of = |base: &Hash, block: &Hash| -> Result<bool, TestError> {
			match (base, *block) {
				(b"0", _) => Ok(true),
				(b"1", b) => Ok(b == *b"0"),
				(b"2", b) => Ok(b == *b"1"),
				(b"3", b) => Ok(b == *b"2"),
				_ => Ok(false),
			}
		};

		let duration = 100;

		let make_genesis = |slot| Session { start_slot: slot, duration };

		let mut session_changes = SessionChanges::new();
		let next_descriptor = ();

		let session42 = Session { start_slot: 42, duration: 100 };
		let session43 = Session { start_slot: 43, duration: 100 };
		session_changes.reset(*b"0", *b"1", 4200, session42, session43);
		assert!(session_changes.gap.is_none());

		// Import a new genesis session, this should crate the gap.
		let genesis_session_a_descriptor = session_changes
			.session_descriptor_for_child_of(&is_descendent_of, b"0", 0, 100)
			.unwrap()
			.unwrap();

		let incremented_session = session_changes
			.viable_session(&genesis_session_a_descriptor, &make_genesis)
			.unwrap()
			.increment(next_descriptor);

		session_changes
			.import(&is_descendent_of, *b"1", 1, *b"0", incremented_session)
			.unwrap();
		assert!(session_changes.gap.is_some());

		let genesis_session = session_changes
			.session_descriptor_for_child_of(&is_descendent_of, b"0", 0, 100)
			.unwrap()
			.unwrap();

		assert_eq!(genesis_session, ViableSessionDescriptor::UnimportedGenesis(100));

		// Import more sessions and check that gap advances.
		let import_session_1 =
			session_changes.viable_session(&genesis_session, &make_genesis).unwrap().increment(());

		let session_1 = import_session_1.as_ref().clone();
		session_changes
			.import(&is_descendent_of, *b"1", 1, *b"0", import_session_1)
			.unwrap();
		let genesis_session_data = session_changes.session_data(&genesis_session, &make_genesis).unwrap();
		let end_slot = genesis_session_data.end_slot();
		let x = session_changes
			.session_data_for_child_of(&is_descendent_of, b"1", 1, end_slot, &make_genesis)
			.unwrap()
			.unwrap();

		assert_eq!(x, session_1);
		assert_eq!(session_changes.gap.as_ref().unwrap().current.0, *b"1");
		assert!(session_changes.gap.as_ref().unwrap().next.is_none());

		let session_1_desriptor = session_changes
			.session_descriptor_for_child_of(&is_descendent_of, b"1", 1, end_slot)
			.unwrap()
			.unwrap();
		let session_1 = session_changes.session_data(&session_1_desriptor, &make_genesis).unwrap();
		let import_session_2 = session_changes
			.viable_session(&session_1_desriptor, &make_genesis)
			.unwrap()
			.increment(());
		let session_2 = import_session_2.as_ref().clone();
		session_changes
			.import(&is_descendent_of, *b"2", 2, *b"1", import_session_2)
			.unwrap();

		let end_slot = session_1.end_slot();
		let x = session_changes
			.session_data_for_child_of(&is_descendent_of, b"2", 2, end_slot, &make_genesis)
			.unwrap()
			.unwrap();
		assert_eq!(session_changes.gap.as_ref().unwrap().current.0, *b"1");
		assert_eq!(session_changes.gap.as_ref().unwrap().next.as_ref().unwrap().0, *b"2");
		assert_eq!(x, session_2);

		let session_2_desriptor = session_changes
			.session_descriptor_for_child_of(&is_descendent_of, b"2", 2, end_slot)
			.unwrap()
			.unwrap();
		let import_session_3 = session_changes
			.viable_session(&session_2_desriptor, &make_genesis)
			.unwrap()
			.increment(());
		session_changes
			.import(&is_descendent_of, *b"3", 3, *b"2", import_session_3)
			.unwrap();

		assert_eq!(session_changes.gap.as_ref().unwrap().current.0, *b"2");

		session_changes.clear_gap();
		assert!(session_changes.gap.is_none());
	}

	/// Test that ensures that the gap is not enabled when there's still genesis
	/// epochs imported, regardless of whether there are already other further
	/// epochs imported descending from such genesis epochs.
	#[test]
	fn gap_is_not_enabled_when_at_least_one_genesis_epoch_is_still_imported() {
		//     A (#1) - B (#201)
		//   /
		// 0 - C (#1)
		//
		// The epoch duration is 100 slots, each of these blocks represents
		// an epoch change block. block B starts a new epoch at #201 since the
		// genesis epoch spans two epochs.

		let is_descendent_of = |base: &Hash, block: &Hash| -> Result<bool, TestError> {
			match (base, block) {
				(b"0", _) => Ok(true),
				(b"A", b"B") => Ok(true),
				_ => Ok(false),
			}
		};

		let duration = 100;
		let make_genesis = |slot| Epoch { start_slot: slot, duration };
		let mut epoch_changes = EpochChanges::new();
		let next_descriptor = ();

		// insert genesis epoch for A at slot 1
		{
			let genesis_epoch_a_descriptor = epoch_changes
				.epoch_descriptor_for_child_of(&is_descendent_of, b"0", 0, 1)
				.unwrap()
				.unwrap();

			let incremented_epoch = epoch_changes
				.viable_epoch(&genesis_epoch_a_descriptor, &make_genesis)
				.unwrap()
				.increment(next_descriptor);

			epoch_changes
				.import(&is_descendent_of, *b"A", 1, *b"0", incremented_epoch)
				.unwrap();
		}

		// insert regular epoch for B at slot 201, descending from A
		{
			let epoch_b_descriptor = epoch_changes
				.epoch_descriptor_for_child_of(&is_descendent_of, b"A", 1, 201)
				.unwrap()
				.unwrap();

			let incremented_epoch = epoch_changes
				.viable_epoch(&epoch_b_descriptor, &make_genesis)
				.unwrap()
				.increment(next_descriptor);

			epoch_changes
				.import(&is_descendent_of, *b"B", 201, *b"A", incremented_epoch)
				.unwrap();
		}

		// insert genesis epoch for C at slot 1000
		{
			let genesis_epoch_x_descriptor = epoch_changes
				.epoch_descriptor_for_child_of(&is_descendent_of, b"0", 0, 1000)
				.unwrap()
				.unwrap();

			let incremented_epoch = epoch_changes
				.viable_epoch(&genesis_epoch_x_descriptor, &make_genesis)
				.unwrap()
				.increment(next_descriptor);

			epoch_changes
				.import(&is_descendent_of, *b"C", 1, *b"0", incremented_epoch)
				.unwrap();
		}

		// Clearing the gap should be a no-op.
		epoch_changes.clear_gap();

		// Check that all three epochs are available.
		let epoch_a = epoch_changes
			.epoch_data_for_child_of(&is_descendent_of, b"A", 1, 10, &make_genesis)
			.unwrap()
			.unwrap();

		let epoch_b = epoch_changes
			.epoch_data_for_child_of(&is_descendent_of, b"B", 201, 201, &make_genesis)
			.unwrap()
			.unwrap();

		assert!(epoch_a != epoch_b);

		// the genesis epoch A will span slots [1, 200] with epoch B starting at slot 201
		assert_eq!(epoch_b.start_slot(), 201);

		let epoch_c = epoch_changes
			.epoch_data_for_child_of(&is_descendent_of, b"C", 1, 1001, &make_genesis)
			.unwrap()
			.unwrap();

		assert!(epoch_a != epoch_c);
	}
}<|MERGE_RESOLUTION|>--- conflicted
+++ resolved
@@ -563,17 +563,10 @@
 		G: FnOnce(E::Slot) -> E,
 	{
 		match descriptor {
-<<<<<<< HEAD
 			ViableSessionDescriptor::UnimportedGenesis(slot) =>
 				Some(ViableSession::UnimportedGenesis(make_genesis(*slot))),
 			ViableSessionDescriptor::Signaled(identifier, _) =>
-				self.session(&identifier).map(ViableSession::Signaled),
-=======
-			ViableEpochDescriptor::UnimportedGenesis(slot) =>
-				Some(ViableEpoch::UnimportedGenesis(make_genesis(*slot))),
-			ViableEpochDescriptor::Signaled(identifier, _) =>
-				self.epoch(identifier).map(ViableEpoch::Signaled),
->>>>>>> 4b791160
+				self.session(identifier).map(ViableSession::Signaled),
 		}
 	}
 
@@ -603,17 +596,10 @@
 		G: FnOnce(E::Slot) -> E,
 	{
 		match descriptor {
-<<<<<<< HEAD
 			ViableSessionDescriptor::UnimportedGenesis(slot) =>
 				Some(ViableSession::UnimportedGenesis(make_genesis(*slot))),
 			ViableSessionDescriptor::Signaled(identifier, _) =>
-				self.session_mut(&identifier).map(ViableSession::Signaled),
-=======
-			ViableEpochDescriptor::UnimportedGenesis(slot) =>
-				Some(ViableEpoch::UnimportedGenesis(make_genesis(*slot))),
-			ViableEpochDescriptor::Signaled(identifier, _) =>
-				self.epoch_mut(identifier).map(ViableEpoch::Signaled),
->>>>>>> 4b791160
+				self.session_mut(identifier).map(ViableSession::Signaled),
 		}
 	}
 
@@ -631,13 +617,8 @@
 		E: Clone,
 	{
 		match descriptor {
-<<<<<<< HEAD
 			ViableSessionDescriptor::UnimportedGenesis(slot) => Some(make_genesis(*slot)),
-			ViableSessionDescriptor::Signaled(identifier, _) => self.session(&identifier).cloned(),
-=======
-			ViableEpochDescriptor::UnimportedGenesis(slot) => Some(make_genesis(*slot)),
-			ViableEpochDescriptor::Signaled(identifier, _) => self.epoch(identifier).cloned(),
->>>>>>> 4b791160
+			ViableSessionDescriptor::Signaled(identifier, _) => self.session(identifier).cloned(),
 		}
 	}
 
@@ -768,27 +749,17 @@
 		let header = PersistedSessionHeader::<E>::from(&session);
 
 		if let Some(gap) = &mut self.gap {
-<<<<<<< HEAD
 			if let PersistedSession::Regular(e) = session {
-				session = match gap.import(slot, hash.clone(), number.clone(), e) {
-=======
-			if let PersistedEpoch::Regular(e) = epoch {
-				epoch = match gap.import(slot, hash, number, e) {
->>>>>>> 4b791160
+				session = match gap.import(slot, hash, number, e) {
 					Ok(()) => return Ok(()),
 					Err(e) => PersistedSession::Regular(e),
 				}
 			}
-<<<<<<< HEAD
-		} else if session.is_genesis() && !self.sessions.values().all(|e| e.is_genesis()) {
+		} else if session.is_genesis() &&
+			!self.sessions.is_empty() &&
+			!self.sessions.values().any(|e| e.is_genesis())
+		{
 			// There's a genesis session imported when we already have an active session.
-=======
-		} else if epoch.is_genesis() &&
-			!self.epochs.is_empty() &&
-			!self.epochs.values().any(|e| e.is_genesis())
-		{
-			// There's a genesis epoch imported when we already have an active epoch.
->>>>>>> 4b791160
 			// This happens after the warp sync as the ancient blocks download start.
 			// We need to start tracking gap sessions here.
 			self.gap = Some(GapSessions { current: (hash, number, session), next: None });
@@ -1201,29 +1172,18 @@
 		// Clearing the gap should be a no-op.
 		session_changes.clear_gap();
 
-<<<<<<< HEAD
 		// Check that both sessions are available.
-		session_changes
+		let session_a = session_changes
 			.session_data_for_child_of(&is_descendent_of, b"A", 1, 101, &make_genesis)
 			.unwrap()
 			.unwrap();
 
-		session_changes
+		let session_x = session_changes
 			.session_data_for_child_of(&is_descendent_of, b"X", 1, 1001, &make_genesis)
-=======
-		// Check that both epochs are available.
-		let epoch_a = epoch_changes
-			.epoch_data_for_child_of(&is_descendent_of, b"A", 1, 101, &make_genesis)
-			.unwrap()
-			.unwrap();
-
-		let epoch_x = epoch_changes
-			.epoch_data_for_child_of(&is_descendent_of, b"X", 1, 1001, &make_genesis)
->>>>>>> 4b791160
-			.unwrap()
-			.unwrap();
-
-		assert!(epoch_a != epoch_x)
+			.unwrap()
+			.unwrap();
+
+		assert!(session_a != session_x)
 	}
 
 	#[test]
@@ -1335,17 +1295,17 @@
 	}
 
 	/// Test that ensures that the gap is not enabled when there's still genesis
-	/// epochs imported, regardless of whether there are already other further
-	/// epochs imported descending from such genesis epochs.
+	/// sessions imported, regardless of whether there are already other further
+	/// sessions imported descending from such genesis sessions.
 	#[test]
-	fn gap_is_not_enabled_when_at_least_one_genesis_epoch_is_still_imported() {
+	fn gap_is_not_enabled_when_at_least_one_genesis_session_is_still_imported() {
 		//     A (#1) - B (#201)
 		//   /
 		// 0 - C (#1)
 		//
-		// The epoch duration is 100 slots, each of these blocks represents
-		// an epoch change block. block B starts a new epoch at #201 since the
-		// genesis epoch spans two epochs.
+		// The session duration is 100 slots, each of these blocks represents
+		// an session change block. block B starts a new session at #201 since the
+		// genesis session spans two sessions.
 
 		let is_descendent_of = |base: &Hash, block: &Hash| -> Result<bool, TestError> {
 			match (base, block) {
@@ -1356,85 +1316,85 @@
 		};
 
 		let duration = 100;
-		let make_genesis = |slot| Epoch { start_slot: slot, duration };
-		let mut epoch_changes = EpochChanges::new();
+		let make_genesis = |slot| Session { start_slot: slot, duration };
+		let mut session_changes = SessionChanges::new();
 		let next_descriptor = ();
 
-		// insert genesis epoch for A at slot 1
+		// insert genesis session for A at slot 1
 		{
-			let genesis_epoch_a_descriptor = epoch_changes
-				.epoch_descriptor_for_child_of(&is_descendent_of, b"0", 0, 1)
-				.unwrap()
-				.unwrap();
-
-			let incremented_epoch = epoch_changes
-				.viable_epoch(&genesis_epoch_a_descriptor, &make_genesis)
+			let genesis_session_a_descriptor = session_changes
+				.session_descriptor_for_child_of(&is_descendent_of, b"0", 0, 1)
+				.unwrap()
+				.unwrap();
+
+			let incremented_session = session_changes
+				.viable_session(&genesis_session_a_descriptor, &make_genesis)
 				.unwrap()
 				.increment(next_descriptor);
 
-			epoch_changes
-				.import(&is_descendent_of, *b"A", 1, *b"0", incremented_epoch)
-				.unwrap();
-		}
-
-		// insert regular epoch for B at slot 201, descending from A
+			session_changes
+				.import(&is_descendent_of, *b"A", 1, *b"0", incremented_session)
+				.unwrap();
+		}
+
+		// insert regular session for B at slot 201, descending from A
 		{
-			let epoch_b_descriptor = epoch_changes
-				.epoch_descriptor_for_child_of(&is_descendent_of, b"A", 1, 201)
-				.unwrap()
-				.unwrap();
-
-			let incremented_epoch = epoch_changes
-				.viable_epoch(&epoch_b_descriptor, &make_genesis)
+			let session_b_descriptor = session_changes
+				.session_descriptor_for_child_of(&is_descendent_of, b"A", 1, 201)
+				.unwrap()
+				.unwrap();
+
+			let incremented_session = session_changes
+				.viable_session(&session_b_descriptor, &make_genesis)
 				.unwrap()
 				.increment(next_descriptor);
 
-			epoch_changes
-				.import(&is_descendent_of, *b"B", 201, *b"A", incremented_epoch)
-				.unwrap();
-		}
-
-		// insert genesis epoch for C at slot 1000
+			session_changes
+				.import(&is_descendent_of, *b"B", 201, *b"A", incremented_session)
+				.unwrap();
+		}
+
+		// insert genesis session for C at slot 1000
 		{
-			let genesis_epoch_x_descriptor = epoch_changes
-				.epoch_descriptor_for_child_of(&is_descendent_of, b"0", 0, 1000)
-				.unwrap()
-				.unwrap();
-
-			let incremented_epoch = epoch_changes
-				.viable_epoch(&genesis_epoch_x_descriptor, &make_genesis)
+			let genesis_session_x_descriptor = session_changes
+				.session_descriptor_for_child_of(&is_descendent_of, b"0", 0, 1000)
+				.unwrap()
+				.unwrap();
+
+			let incremented_session = session_changes
+				.viable_session(&genesis_session_x_descriptor, &make_genesis)
 				.unwrap()
 				.increment(next_descriptor);
 
-			epoch_changes
-				.import(&is_descendent_of, *b"C", 1, *b"0", incremented_epoch)
+			session_changes
+				.import(&is_descendent_of, *b"C", 1, *b"0", incremented_session)
 				.unwrap();
 		}
 
 		// Clearing the gap should be a no-op.
-		epoch_changes.clear_gap();
-
-		// Check that all three epochs are available.
-		let epoch_a = epoch_changes
-			.epoch_data_for_child_of(&is_descendent_of, b"A", 1, 10, &make_genesis)
-			.unwrap()
-			.unwrap();
-
-		let epoch_b = epoch_changes
-			.epoch_data_for_child_of(&is_descendent_of, b"B", 201, 201, &make_genesis)
-			.unwrap()
-			.unwrap();
-
-		assert!(epoch_a != epoch_b);
-
-		// the genesis epoch A will span slots [1, 200] with epoch B starting at slot 201
-		assert_eq!(epoch_b.start_slot(), 201);
-
-		let epoch_c = epoch_changes
-			.epoch_data_for_child_of(&is_descendent_of, b"C", 1, 1001, &make_genesis)
-			.unwrap()
-			.unwrap();
-
-		assert!(epoch_a != epoch_c);
+		session_changes.clear_gap();
+
+		// Check that all three sessions are available.
+		let session_a = session_changes
+			.session_data_for_child_of(&is_descendent_of, b"A", 1, 10, &make_genesis)
+			.unwrap()
+			.unwrap();
+
+		let session_b = session_changes
+			.session_data_for_child_of(&is_descendent_of, b"B", 201, 201, &make_genesis)
+			.unwrap()
+			.unwrap();
+
+		assert!(session_a != session_b);
+
+		// the genesis session A will span slots [1, 200] with session B starting at slot 201
+		assert_eq!(session_b.start_slot(), 201);
+
+		let session_c = session_changes
+			.session_data_for_child_of(&is_descendent_of, b"C", 1, 1001, &make_genesis)
+			.unwrap()
+			.unwrap();
+
+		assert!(session_a != session_c);
 	}
 }