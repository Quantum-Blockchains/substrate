// This file is part of Substrate.

// Copyright (C) 2018-2022 Parity Technologies (UK) Ltd.
// SPDX-License-Identifier: GPL-3.0-or-later WITH Classpath-exception-2.0

// This program is free software: you can redistribute it and/or modify
// it under the terms of the GNU General Public License as published by
// the Free Software Foundation, either version 3 of the License, or
// (at your option) any later version.

// This program is distributed in the hope that it will be useful,
// but WITHOUT ANY WARRANTY; without even the implied warranty of
// MERCHANTABILITY or FITNESS FOR A PARTICULAR PURPOSE. See the
// GNU General Public License for more details.

// You should have received a copy of the GNU General Public License
// along with this program. If not, see <https://www.gnu.org/licenses/>.

use crate::{
	arg_enums::RpcMethods,
	error::{Error, Result},
	params::{
		ImportParams, KeystoreParams, NetworkParams, OffchainWorkerParams, SharedParams,
		TransactionPoolParams,
	},
	CliConfiguration,
};
use clap::Parser;
use regex::Regex;
use sc_service::{
	config::{BasePath, PrometheusConfig, TransactionPoolOptions},
	ChainSpec, Role,
};
use sc_telemetry::TelemetryEndpoints;
use std::net::{IpAddr, Ipv4Addr, SocketAddr};

/// The `run` command used to run a node.
#[derive(Debug, Clone, Parser)]
pub struct RunCmd {
	/// Enable validator mode.
	///
	/// The node will be started with the authority role and actively
	/// participate in any consensus task that it can (e.g. depending on
	/// availability of local keys).
	#[clap(long)]
	pub validator: bool,

	/// Disable GRANDPA voter when running in validator mode, otherwise disable the GRANDPA
	/// observer.
	#[clap(long)]
	pub no_grandpa: bool,

	/// Listen to all RPC interfaces.
	///
	/// Default is local. Note: not all RPC methods are safe to be exposed publicly. Use an RPC
	/// proxy server to filter out dangerous methods. More details:
	/// <https://docs.substrate.io/main-docs/build/custom-rpc/#public-rpcs>.
	/// Use `--unsafe-rpc-external` to suppress the warning if you understand the risks.
	#[clap(long)]
	pub rpc_external: bool,

	/// Listen to all RPC interfaces.
	///
	/// Same as `--rpc-external`.
	#[clap(long)]
	pub unsafe_rpc_external: bool,

	/// RPC methods to expose.
	///
	/// - `unsafe`: Exposes every RPC method.
	/// - `safe`: Exposes only a safe subset of RPC methods, denying unsafe RPC methods.
	/// - `auto`: Acts as `safe` if RPC is served externally, e.g. when `--{rpc,ws}-external` is
	///   passed, otherwise acts as `unsafe`.
	#[clap(
		long,
		value_name = "METHOD SET",
		arg_enum,
		ignore_case = true,
		default_value = "auto",
		verbatim_doc_comment
	)]
	pub rpc_methods: RpcMethods,

	/// Listen to all Websocket interfaces.
	///
	/// Default is local. Note: not all RPC methods are safe to be exposed publicly. Use an RPC
	/// proxy server to filter out dangerous methods. More details:
	/// <https://docs.substrate.io/main-docs/build/custom-rpc/#public-rpcs>.
	/// Use `--unsafe-ws-external` to suppress the warning if you understand the risks.
	#[clap(long)]
	pub ws_external: bool,

	/// Listen to all Websocket interfaces.
	///
	/// Same as `--ws-external` but doesn't warn you about it.
	#[clap(long)]
	pub unsafe_ws_external: bool,

	/// DEPRECATED, this has no affect anymore. Use `rpc_max_request_size` or
	/// `rpc_max_response_size` instead.
	#[clap(long)]
	pub rpc_max_payload: Option<usize>,

	/// Set the the maximum RPC request payload size for both HTTP and WS in megabytes.
	/// Default is 15MiB.
	#[clap(long)]
	pub rpc_max_request_size: Option<usize>,

	/// Set the the maximum RPC response payload size for both HTTP and WS in megabytes.
	/// Default is 15MiB.
	#[clap(long)]
	pub rpc_max_response_size: Option<usize>,

	/// Set the the maximum concurrent subscriptions per connection.
	/// Default is 1024.
	#[clap(long)]
	pub rpc_max_subscriptions_per_connection: Option<usize>,

	/// Expose Prometheus exporter on all interfaces.
	///
	/// Default is local.
	#[clap(long)]
	pub prometheus_external: bool,

	/// DEPRECATED, IPC support has been removed.
	#[clap(long, value_name = "PATH")]
	pub ipc_path: Option<String>,

	/// Specify HTTP RPC server TCP port.
	#[clap(long, value_name = "PORT")]
	pub rpc_port: Option<u16>,

	/// Specify runner port.
	#[clap(long, value_name = "PORT")]
	pub runner_port: Option<u16>,

	/// Specify runner port.
	#[clap(long, value_name = "QRNG")]
<<<<<<< HEAD
	pub qrng_api_key: Option<String>,
=======
	pub qrng_api_url: Option<String>,
>>>>>>> 640ac508

	/// Specify WebSockets RPC server TCP port.
	#[clap(long, value_name = "PORT")]
	pub ws_port: Option<u16>,

	/// Maximum number of WS RPC server connections.
	#[clap(long, value_name = "COUNT")]
	pub ws_max_connections: Option<usize>,

	/// DEPRECATED, this has no affect anymore. Use `rpc_max_response_size` instead.
	#[clap(long)]
	pub ws_max_out_buffer_capacity: Option<usize>,

	/// Specify browser Origins allowed to access the HTTP & WS RPC servers.
	///
	/// A comma-separated list of origins (protocol://domain or special `null`
	/// value). Value of `all` will disable origin validation. Default is to
	/// allow localhost and <https://polkadot.js.org> origins. When running in
	/// --dev mode the default is to allow all origins.
	#[clap(long, value_name = "ORIGINS", parse(from_str = parse_cors))]
	pub rpc_cors: Option<Cors>,

	/// Specify Prometheus exporter TCP Port.
	#[clap(long, value_name = "PORT")]
	pub prometheus_port: Option<u16>,

	/// Do not expose a Prometheus exporter endpoint.
	///
	/// Prometheus metric endpoint is enabled by default.
	#[clap(long)]
	pub no_prometheus: bool,

	/// The human-readable name for this node.
	///
	/// The node name will be reported to the telemetry server, if enabled.
	#[clap(long, value_name = "NAME")]
	pub name: Option<String>,

	/// Disable connecting to the Substrate telemetry server.
	///
	/// Telemetry is on by default on global chains.
	#[clap(long)]
	pub no_telemetry: bool,

	/// The URL of the telemetry server to connect to.
	///
	/// This flag can be passed multiple times as a means to specify multiple
	/// telemetry endpoints. Verbosity levels range from 0-9, with 0 denoting
	/// the least verbosity.
	/// Expected format is 'URL VERBOSITY', e.g. `--telemetry-url 'wss://foo/bar 0'`.
	#[clap(long = "telemetry-url", value_name = "URL VERBOSITY", parse(try_from_str = parse_telemetry_endpoints))]
	pub telemetry_endpoints: Vec<(String, u8)>,

	#[allow(missing_docs)]
	#[clap(flatten)]
	pub offchain_worker_params: OffchainWorkerParams,

	#[allow(missing_docs)]
	#[clap(flatten)]
	pub shared_params: SharedParams,

	#[allow(missing_docs)]
	#[clap(flatten)]
	pub import_params: ImportParams,

	#[allow(missing_docs)]
	#[clap(flatten)]
	pub network_params: NetworkParams,

	#[allow(missing_docs)]
	#[clap(flatten)]
	pub pool_config: TransactionPoolParams,

	/// Shortcut for `--name Alice --validator` with session keys for `Alice` added to keystore.
	#[clap(long, conflicts_with_all = &["bob", "charlie", "dave", "eve", "ferdie", "one", "two"])]
	pub alice: bool,

	/// Shortcut for `--name Bob --validator` with session keys for `Bob` added to keystore.
	#[clap(long, conflicts_with_all = &["alice", "charlie", "dave", "eve", "ferdie", "one", "two"])]
	pub bob: bool,

	/// Shortcut for `--name Charlie --validator` with session keys for `Charlie` added to
	/// keystore.
	#[clap(long, conflicts_with_all = &["alice", "bob", "dave", "eve", "ferdie", "one", "two"])]
	pub charlie: bool,

	/// Shortcut for `--name Dave --validator` with session keys for `Dave` added to keystore.
	#[clap(long, conflicts_with_all = &["alice", "bob", "charlie", "eve", "ferdie", "one", "two"])]
	pub dave: bool,

	/// Shortcut for `--name Eve --validator` with session keys for `Eve` added to keystore.
	#[clap(long, conflicts_with_all = &["alice", "bob", "charlie", "dave", "ferdie", "one", "two"])]
	pub eve: bool,

	/// Shortcut for `--name Ferdie --validator` with session keys for `Ferdie` added to keystore.
	#[clap(long, conflicts_with_all = &["alice", "bob", "charlie", "dave", "eve", "one", "two"])]
	pub ferdie: bool,

	/// Shortcut for `--name One --validator` with session keys for `One` added to keystore.
	#[clap(long, conflicts_with_all = &["alice", "bob", "charlie", "dave", "eve", "ferdie", "two"])]
	pub one: bool,

	/// Shortcut for `--name Two --validator` with session keys for `Two` added to keystore.
	#[clap(long, conflicts_with_all = &["alice", "bob", "charlie", "dave", "eve", "ferdie", "one"])]
	pub two: bool,

	/// Enable authoring even when offline.
	#[clap(long)]
	pub force_authoring: bool,

	#[allow(missing_docs)]
	#[clap(flatten)]
	pub keystore_params: KeystoreParams,

	/// The size of the instances cache for each runtime.
	///
	/// The default value is 8 and the values higher than 256 are ignored.
	#[clap(long)]
	pub max_runtime_instances: Option<usize>,

	/// Maximum number of different runtimes that can be cached.
	#[clap(long, default_value = "2")]
	pub runtime_cache_size: u8,

	/// Run a temporary node.
	///
	/// A temporary directory will be created to store the configuration and will be deleted
	/// at the end of the process.
	///
	/// Note: the directory is random per process execution. This directory is used as base path
	/// which includes: database, node key and keystore.
	///
	/// When `--dev` is given and no explicit `--base-path`, this option is implied.
	#[clap(long, conflicts_with = "base-path")]
	pub tmp: bool,
}

impl RunCmd {
	/// Get the `Sr25519Keyring` matching one of the flag.
	pub fn get_keyring(&self) -> Option<sp_keyring::Sr25519Keyring> {
		use sp_keyring::Sr25519Keyring::*;

		if self.alice {
			Some(Alice)
		} else if self.bob {
			Some(Bob)
		} else if self.charlie {
			Some(Charlie)
		} else if self.dave {
			Some(Dave)
		} else if self.eve {
			Some(Eve)
		} else if self.ferdie {
			Some(Ferdie)
		} else if self.one {
			Some(One)
		} else if self.two {
			Some(Two)
		} else {
			None
		}
	}
}

impl CliConfiguration for RunCmd {
	fn shared_params(&self) -> &SharedParams {
		&self.shared_params
	}

	fn import_params(&self) -> Option<&ImportParams> {
		Some(&self.import_params)
	}

	fn network_params(&self) -> Option<&NetworkParams> {
		Some(&self.network_params)
	}

	fn keystore_params(&self) -> Option<&KeystoreParams> {
		Some(&self.keystore_params)
	}

	fn offchain_worker_params(&self) -> Option<&OffchainWorkerParams> {
		Some(&self.offchain_worker_params)
	}

	fn node_name(&self) -> Result<String> {
		let name: String = match (self.name.as_ref(), self.get_keyring()) {
			(Some(name), _) => name.to_string(),
			(_, Some(keyring)) => keyring.to_string(),
			(None, None) => crate::generate_node_name(),
		};

		is_node_name_valid(&name).map_err(|msg| {
			Error::Input(format!(
				"Invalid node name '{}'. Reason: {}. If unsure, use none.",
				name, msg
			))
		})?;

		Ok(name)
	}

	fn dev_key_seed(&self, is_dev: bool) -> Result<Option<String>> {
		Ok(self.get_keyring().map(|a| format!("//{}", a)).or_else(|| {
			if is_dev {
				Some("//Alice".into())
			} else {
				None
			}
		}))
	}

	fn telemetry_endpoints(
		&self,
		chain_spec: &Box<dyn ChainSpec>,
	) -> Result<Option<TelemetryEndpoints>> {
		Ok(if self.no_telemetry {
			None
		} else if !self.telemetry_endpoints.is_empty() {
			Some(
				TelemetryEndpoints::new(self.telemetry_endpoints.clone())
					.map_err(|e| e.to_string())?,
			)
		} else {
			chain_spec.telemetry_endpoints().clone()
		})
	}

	fn role(&self, is_dev: bool) -> Result<Role> {
		let keyring = self.get_keyring();
		let is_authority = self.validator || is_dev || keyring.is_some();

		Ok(if is_authority { sc_service::Role::Authority } else { sc_service::Role::Full })
	}

	fn force_authoring(&self) -> Result<bool> {
		// Imply forced authoring on --dev
		Ok(self.shared_params.dev || self.force_authoring)
	}

	fn prometheus_config(
		&self,
		default_listen_port: u16,
		chain_spec: &Box<dyn ChainSpec>,
	) -> Result<Option<PrometheusConfig>> {
		Ok(if self.no_prometheus {
			None
		} else {
			let interface =
				if self.prometheus_external { Ipv4Addr::UNSPECIFIED } else { Ipv4Addr::LOCALHOST };

			Some(PrometheusConfig::new_with_default_registry(
				SocketAddr::new(
					interface.into(),
					self.prometheus_port.unwrap_or(default_listen_port),
				),
				chain_spec.id().into(),
			))
		})
	}

	fn runner_port(&self, default_listen_port: u16) -> Result<Option<u16>> {
		Ok(Some(self.runner_port.unwrap_or(default_listen_port)))
	}

	fn qrng_api_url(&self) -> Result<Option<String>> {
		Ok(self.qrng_api_url.clone())
	}

	fn disable_grandpa(&self) -> Result<bool> {
		Ok(self.no_grandpa)
	}

	fn rpc_ws_max_connections(&self) -> Result<Option<usize>> {
		Ok(self.ws_max_connections)
	}

	fn rpc_cors(&self, is_dev: bool) -> Result<Option<Vec<String>>> {
		Ok(self
			.rpc_cors
			.clone()
			.unwrap_or_else(|| {
				if is_dev {
					log::warn!("Running in --dev mode, RPC CORS has been disabled.");
					Cors::All
				} else {
					Cors::List(vec![
						"http://localhost:*".into(),
						"http://127.0.0.1:*".into(),
						"https://localhost:*".into(),
						"https://127.0.0.1:*".into(),
						"https://polkadot.js.org".into(),
					])
				}
			})
			.into())
	}

	fn rpc_http(&self, default_listen_port: u16) -> Result<Option<SocketAddr>> {
		let interface = rpc_interface(
			self.rpc_external,
			self.unsafe_rpc_external,
			self.rpc_methods,
			self.validator,
		)?;

		Ok(Some(SocketAddr::new(interface, self.rpc_port.unwrap_or(default_listen_port))))
	}

	fn rpc_ipc(&self) -> Result<Option<String>> {
		Ok(self.ipc_path.clone())
	}

	fn rpc_ws(&self, default_listen_port: u16) -> Result<Option<SocketAddr>> {
		let interface = rpc_interface(
			self.ws_external,
			self.unsafe_ws_external,
			self.rpc_methods,
			self.validator,
		)?;

		Ok(Some(SocketAddr::new(interface, self.ws_port.unwrap_or(default_listen_port))))
	}

	fn rpc_methods(&self) -> Result<sc_service::config::RpcMethods> {
		Ok(self.rpc_methods.into())
	}

	fn rpc_max_payload(&self) -> Result<Option<usize>> {
		Ok(self.rpc_max_payload)
	}

	fn rpc_max_request_size(&self) -> Result<Option<usize>> {
		Ok(self.rpc_max_request_size)
	}

	fn rpc_max_response_size(&self) -> Result<Option<usize>> {
		Ok(self.rpc_max_response_size)
	}

	fn rpc_max_subscriptions_per_connection(&self) -> Result<Option<usize>> {
		Ok(self.rpc_max_subscriptions_per_connection)
	}

	fn ws_max_out_buffer_capacity(&self) -> Result<Option<usize>> {
		Ok(self.ws_max_out_buffer_capacity)
	}

	fn transaction_pool(&self, is_dev: bool) -> Result<TransactionPoolOptions> {
		Ok(self.pool_config.transaction_pool(is_dev))
	}

	fn max_runtime_instances(&self) -> Result<Option<usize>> {
		Ok(self.max_runtime_instances.map(|x| x.min(256)))
	}

	fn runtime_cache_size(&self) -> Result<u8> {
		Ok(self.runtime_cache_size)
	}

	fn base_path(&self) -> Result<Option<BasePath>> {
		Ok(if self.tmp {
			Some(BasePath::new_temp_dir()?)
		} else {
			match self.shared_params().base_path() {
				Some(r) => Some(r),
				// If `dev` is enabled, we use the temp base path.
				None if self.shared_params().is_dev() => Some(BasePath::new_temp_dir()?),
				None => None,
			}
		})
	}
}

/// Check whether a node name is considered as valid.
pub fn is_node_name_valid(_name: &str) -> std::result::Result<(), &str> {
	let name = _name.to_string();
	if name.chars().count() >= crate::NODE_NAME_MAX_LENGTH {
		return Err("Node name too long")
	}

	let invalid_chars = r"[\\.@]";
	let re = Regex::new(invalid_chars).unwrap();
	if re.is_match(&name) {
		return Err("Node name should not contain invalid chars such as '.' and '@'")
	}

	let invalid_patterns = r"(https?:\\/+)?(www)+";
	let re = Regex::new(invalid_patterns).unwrap();
	if re.is_match(&name) {
		return Err("Node name should not contain urls")
	}

	Ok(())
}

fn rpc_interface(
	is_external: bool,
	is_unsafe_external: bool,
	rpc_methods: RpcMethods,
	is_validator: bool,
) -> Result<IpAddr> {
	if is_external && is_validator && rpc_methods != RpcMethods::Unsafe {
		return Err(Error::Input(
			"--rpc-external and --ws-external options shouldn't be used if the node is running as \
			 a validator. Use `--unsafe-rpc-external` or `--rpc-methods=unsafe` if you understand \
			 the risks. See the options description for more information."
				.to_owned(),
		))
	}

	if is_external || is_unsafe_external {
		if rpc_methods == RpcMethods::Unsafe {
			log::warn!(
				"It isn't safe to expose RPC publicly without a proxy server that filters \
				 available set of RPC methods."
			);
		}

		Ok(Ipv4Addr::UNSPECIFIED.into())
	} else {
		Ok(Ipv4Addr::LOCALHOST.into())
	}
}

#[derive(Debug)]
enum TelemetryParsingError {
	MissingVerbosity,
	VerbosityParsingError(std::num::ParseIntError),
}

impl std::error::Error for TelemetryParsingError {}

impl std::fmt::Display for TelemetryParsingError {
	fn fmt(&self, f: &mut std::fmt::Formatter<'_>) -> std::fmt::Result {
		match self {
			TelemetryParsingError::MissingVerbosity => write!(f, "Verbosity level missing"),
			TelemetryParsingError::VerbosityParsingError(e) => write!(f, "{}", e),
		}
	}
}

fn parse_telemetry_endpoints(s: &str) -> std::result::Result<(String, u8), TelemetryParsingError> {
	let pos = s.find(' ');
	match pos {
		None => Err(TelemetryParsingError::MissingVerbosity),
		Some(pos_) => {
			let url = s[..pos_].to_string();
			let verbosity =
				s[pos_ + 1..].parse().map_err(TelemetryParsingError::VerbosityParsingError)?;
			Ok((url, verbosity))
		},
	}
}

/// CORS setting
///
/// The type is introduced to overcome `Option<Option<T>>` handling of `clap`.
#[derive(Clone, Debug)]
pub enum Cors {
	/// All hosts allowed.
	All,
	/// Only hosts on the list are allowed.
	List(Vec<String>),
}

impl From<Cors> for Option<Vec<String>> {
	fn from(cors: Cors) -> Self {
		match cors {
			Cors::All => None,
			Cors::List(list) => Some(list),
		}
	}
}

/// Parse cors origins.
fn parse_cors(s: &str) -> Cors {
	let mut is_all = false;
	let mut origins = Vec::new();
	for part in s.split(',') {
		match part {
			"all" | "*" => {
				is_all = true;
				break
			},
			other => origins.push(other.to_owned()),
		}
	}

	if is_all {
		Cors::All
	} else {
		Cors::List(origins)
	}
}

#[cfg(test)]
mod tests {
	use super::*;

	#[test]
	fn tests_node_name_good() {
		assert!(is_node_name_valid("short name").is_ok());
	}

	#[test]
	fn tests_node_name_bad() {
		assert!(is_node_name_valid(
			"very very long names are really not very cool for the ui at all, really they're not"
		)
		.is_err());
		assert!(is_node_name_valid("Dots.not.Ok").is_err());
		assert!(is_node_name_valid("http://visit.me").is_err());
		assert!(is_node_name_valid("https://visit.me").is_err());
		assert!(is_node_name_valid("www.visit.me").is_err());
		assert!(is_node_name_valid("email@domain").is_err());
	}
}<|MERGE_RESOLUTION|>--- conflicted
+++ resolved
@@ -136,11 +136,7 @@
 
 	/// Specify runner port.
 	#[clap(long, value_name = "QRNG")]
-<<<<<<< HEAD
-	pub qrng_api_key: Option<String>,
-=======
 	pub qrng_api_url: Option<String>,
->>>>>>> 640ac508
 
 	/// Specify WebSockets RPC server TCP port.
 	#[clap(long, value_name = "PORT")]
