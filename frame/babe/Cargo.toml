--- conflicted
+++ resolved
@@ -33,22 +33,12 @@
 log = { version = "0.4.14", default-features = false }
 
 [dev-dependencies]
-<<<<<<< HEAD
-frame-benchmarking = { version = "2.0.0", path = "../benchmarking" }
-pallet-balances = { version = "2.0.0", path = "../balances" }
-pallet-offences = { version = "2.0.0", path = "../offences" }
-pallet-staking = { version = "2.0.0", path = "../staking" }
-pallet-staking-reward-curve = { version = "2.0.0", path = "../staking/reward-curve" }
-sp-core = { version = "2.0.0", path = "../../primitives/core" }
-sp-election-providers = { version = "2.0.0", path = "../../primitives/election-providers" }
-=======
 pallet-balances = { version = "3.0.0", path = "../balances" }
 pallet-offences = { version = "3.0.0", path = "../offences" }
 pallet-staking = { version = "3.0.0", path = "../staking" }
 pallet-staking-reward-curve = { version = "3.0.0", path = "../staking/reward-curve" }
 sp-core = { version = "3.0.0", path = "../../primitives/core" }
 sp-election-providers = { version = "3.0.0", path = "../../primitives/election-providers" }
->>>>>>> e5e8197f
 
 [features]
 default = ["std"]
