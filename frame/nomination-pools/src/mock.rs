--- conflicted
+++ resolved
@@ -28,11 +28,7 @@
 	pub storage UnbondingBalanceMap: BTreeMap<AccountId, Balance> = Default::default();
 	#[derive(Clone, PartialEq)]
 	pub static MaxUnbonding: u32 = 8;
-<<<<<<< HEAD
-	pub static MinimumBond: Balance = 10;
-=======
 	pub static StakingMinBond: Balance = 10;
->>>>>>> 1c840b25
 	pub storage Nominations: Option<Vec<AccountId>> = None;
 }
 
@@ -50,11 +46,7 @@
 	type AccountId = AccountId;
 
 	fn minimum_bond() -> Self::Balance {
-<<<<<<< HEAD
-		MinimumBond::get()
-=======
 		StakingMinBond::get()
->>>>>>> 1c840b25
 	}
 
 	fn current_era() -> EraIndex {
@@ -126,11 +118,7 @@
 	}
 
 	#[cfg(feature = "runtime-benchmarks")]
-<<<<<<< HEAD
-	fn nominations(who: Self::AccountId) -> Option<sp_std::prelude::Vec<Self::AccountId>> {
-=======
 	fn nominations(_: Self::AccountId) -> Option<Vec<Self::AccountId>> {
->>>>>>> 1c840b25
 		Nominations::get()
 	}
 }
