--- conflicted
+++ resolved
@@ -163,10 +163,6 @@
 }
 
 /// Simple amalgamation trait to collect together properties for an AssetId under one roof.
-<<<<<<< HEAD
-pub trait AssetId: FullCodec + Copy + Eq + PartialEq + Debug + scale_info::TypeInfo {}
-impl<T: FullCodec + Copy + Eq + PartialEq + Debug + scale_info::TypeInfo> AssetId for T {}
-=======
 pub trait AssetId:
 	FullCodec + Copy + Eq + PartialEq + Debug + scale_info::TypeInfo + MaxEncodedLen
 {
@@ -175,7 +171,6 @@
 	for T
 {
 }
->>>>>>> 34a06217
 
 /// Simple amalgamation trait to collect together properties for a Balance under one roof.
 pub trait Balance:
