--- conflicted
+++ resolved
@@ -171,20 +171,12 @@
 /// use frame_support::Twox64Concat;
 /// // generate a storage value with type u32.
 /// #[storage_alias]
-<<<<<<< HEAD
-/// type StorageName = Value<Prefix, u32>;
-=======
 /// type StorageName = StorageValue<Prefix, u32>;
->>>>>>> 24bea4c3
 ///
 /// // generate a double map from `(u32, u32)` (with hashers `Twox64Concat` for each key)
 /// // to `Vec<u8>`
 /// #[storage_alias]
-<<<<<<< HEAD
-/// type OtherStorageName = DoubleMap<
-=======
 /// type OtherStorageName = StorageDoubleMap<
->>>>>>> 24bea4c3
 /// 	OtherPrefix,
 /// 	Twox64Concat,
 /// 	u32,
@@ -196,15 +188,9 @@
 /// // optionally specify the query type
 /// use frame_support::pallet_prelude::{ValueQuery, OptionQuery};
 /// #[storage_alias]
-<<<<<<< HEAD
-/// type ValueName = Value<Prefix, u32, OptionQuery>;
-/// #[storage_alias]
-/// type SomeStorageName = Map<
-=======
 /// type ValueName = StorageValue<Prefix, u32, OptionQuery>;
 /// #[storage_alias]
 /// type SomeStorageName = StorageMap<
->>>>>>> 24bea4c3
 /// 	Prefix,
 /// 	Twox64Concat,
 /// 	u32,
@@ -215,21 +201,13 @@
 /// // generate a map from `Config::AccountId` (with hasher `Twox64Concat`) to `Vec<u8>`
 /// trait Config { type AccountId: codec::FullCodec; }
 /// #[storage_alias]
-<<<<<<< HEAD
-/// type GenericStorage<T> = Map<Prefix, Twox64Concat, <T as Config>::AccountId, Vec<u8>>;
-=======
 /// type GenericStorage<T> = StorageMap<Prefix, Twox64Concat, <T as Config>::AccountId, Vec<u8>>;
->>>>>>> 24bea4c3
 ///
 /// // It also supports NMap
 /// use frame_support::storage::types::Key as NMapKey;
 ///
 /// #[storage_alias]
-<<<<<<< HEAD
-/// type SomeNMap = NMap<Prefix, (NMapKey<Twox64Concat, u32>, NMapKey<Twox64Concat, u64>), Vec<u8>>;
-=======
 /// type SomeNMap = StorageNMap<Prefix, (NMapKey<Twox64Concat, u32>, NMapKey<Twox64Concat, u64>), Vec<u8>>;
->>>>>>> 24bea4c3
 ///
 /// // Using pallet name as prefix.
 /// //
@@ -237,13 +215,8 @@
 /// // The prefix will then be the pallet name as configured in the runtime through
 /// // `construct_runtime!`.
 ///
-<<<<<<< HEAD
-/// # struct Pallet<T: Config>(std::marker::PhantomData<T>);
-/// # impl<T: Config> frame_support::traits::PalletInfoAccess for Pallet<T> {
-=======
 /// # struct Pallet<T: Config, I = ()>(std::marker::PhantomData<(T, I)>);
 /// # impl<T: Config, I: 'static> frame_support::traits::PalletInfoAccess for Pallet<T, I> {
->>>>>>> 24bea4c3
 /// # 	fn index() -> usize { 0 }
 /// # 	fn name() -> &'static str { "pallet" }
 /// # 	fn module_name() -> &'static str { "module" }
@@ -251,16 +224,12 @@
 /// # }
 ///
 /// #[storage_alias]
-<<<<<<< HEAD
-/// type SomeValue<T> = Value<Pallet<T: Config>, u64>;
-=======
 /// type SomeValue<T: Config> = StorageValue<Pallet<T>, u64>;
 ///
 /// // Pallet with instance
 ///
 /// #[storage_alias]
 /// type SomeValue2<T: Config, I: 'static> = StorageValue<Pallet<T, I>, u64>;
->>>>>>> 24bea4c3
 ///
 /// # fn main() {}
 /// ```
@@ -946,17 +915,12 @@
 	fn storage_alias_works() {
 		new_test_ext().execute_with(|| {
 			#[crate::storage_alias]
-<<<<<<< HEAD
-			type GenericData2<T> =
-				Map<Test, Blake2_128Concat, <T as Config>::BlockNumber, <T as Config>::BlockNumber>;
-=======
 			type GenericData2<T> = StorageMap<
 				Test,
 				Blake2_128Concat,
 				<T as Config>::BlockNumber,
 				<T as Config>::BlockNumber,
 			>;
->>>>>>> 24bea4c3
 
 			assert_eq!(Module::<Test>::generic_data2(5), None);
 			GenericData2::<Test>::insert(5, 5);
@@ -964,11 +928,7 @@
 
 			/// Some random docs that ensure that docs are accepted
 			#[crate::storage_alias]
-<<<<<<< HEAD
-			pub type GenericData<T> = Map<
-=======
 			pub type GenericData<T> = StorageMap<
->>>>>>> 24bea4c3
 				Test2,
 				Blake2_128Concat,
 				<T as Config>::BlockNumber,
