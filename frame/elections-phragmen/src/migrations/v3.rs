// This file is part of Substrate.

// Copyright (C) 2019-2022 Parity Technologies (UK) Ltd.
// SPDX-License-Identifier: Apache-2.0

// Licensed under the Apache License, Version 2.0 (the "License");
// you may not use this file except in compliance with the License.
// You may obtain a copy of the License at
//
// 	http://www.apache.org/licenses/LICENSE-2.0
//
// Unless required by applicable law or agreed to in writing, software
// distributed under the License is distributed on an "AS IS" BASIS,
// WITHOUT WARRANTIES OR CONDITIONS OF ANY KIND, either express or implied.
// See the License for the specific language governing permissions and
// limitations under the License.

//! Migrations to version [`3.0.0`], as denoted by the changelog.

use crate::{Config, Pallet};
use codec::{Decode, Encode, FullCodec};
use frame_support::{
	pallet_prelude::ValueQuery, traits::StorageVersion, weights::Weight, RuntimeDebug, Twox64Concat,
};
use sp_std::prelude::*;

#[derive(Encode, Decode, Clone, Default, RuntimeDebug, PartialEq)]
struct SeatHolder<AccountId, Balance> {
	who: AccountId,
	stake: Balance,
	deposit: Balance,
}

#[derive(Encode, Decode, Clone, Default, RuntimeDebug, PartialEq)]
struct Voter<AccountId, Balance> {
	votes: Vec<AccountId>,
	stake: Balance,
	deposit: Balance,
}

/// Trait to implement to give information about types used for migration
pub trait V2ToV3 {
	/// System config account id
	type AccountId: 'static + FullCodec;

	/// Elections-phragmen currency balance.
	type Balance: 'static + FullCodec + Copy;
}

#[frame_support::storage_alias]
<<<<<<< HEAD
type Candidates<V, T> =
	Value<Pallet<T: Config>, Vec<(<V as V2ToV3>::AccountId, <V as V2ToV3>::Balance)>, ValueQuery>;

#[frame_support::storage_alias]
type Members<V, T> = Value<
	Pallet<T: Config>,
=======
type Candidates<V, T: Config> =
	StorageValue<Pallet<T>, Vec<(<V as V2ToV3>::AccountId, <V as V2ToV3>::Balance)>, ValueQuery>;

#[frame_support::storage_alias]
type Members<V, T: Config> = StorageValue<
	Pallet<T>,
>>>>>>> 24bea4c3
	Vec<SeatHolder<<V as V2ToV3>::AccountId, <V as V2ToV3>::Balance>>,
	ValueQuery,
>;

#[frame_support::storage_alias]
<<<<<<< HEAD
type RunnersUp<V, T> = Value<
	Pallet<T: Config>,
=======
type RunnersUp<V, T: Config> = StorageValue<
	Pallet<T>,
>>>>>>> 24bea4c3
	Vec<SeatHolder<<V as V2ToV3>::AccountId, <V as V2ToV3>::Balance>>,
	ValueQuery,
>;

#[frame_support::storage_alias]
<<<<<<< HEAD
type Voting<V, T> = Map<
	Pallet<T: Config>,
=======
type Voting<V, T: Config> = StorageMap<
	Pallet<T>,
>>>>>>> 24bea4c3
	Twox64Concat,
	<V as V2ToV3>::AccountId,
	Voter<<V as V2ToV3>::AccountId, <V as V2ToV3>::Balance>,
>;

/// Apply all of the migrations from 2 to 3.
///
/// ### Warning
///
/// This code will **ONLY** check that the storage version is less than or equal to 2_0_0.
/// Further check might be needed at the user runtime.
///
/// Be aware that this migration is intended to be used only for the mentioned versions. Use
/// with care and run at your own risk.
pub fn apply<V: V2ToV3, T: Config>(
	old_voter_bond: V::Balance,
	old_candidacy_bond: V::Balance,
) -> Weight {
	let storage_version = StorageVersion::get::<Pallet<T>>();
	log::info!(
		target: "runtime::elections-phragmen",
		"Running migration for elections-phragmen with storage version {:?}",
		storage_version,
	);

	if storage_version <= 2 {
		migrate_voters_to_recorded_deposit::<V, T>(old_voter_bond);
		migrate_candidates_to_recorded_deposit::<V, T>(old_candidacy_bond);
		migrate_runners_up_to_recorded_deposit::<V, T>(old_candidacy_bond);
		migrate_members_to_recorded_deposit::<V, T>(old_candidacy_bond);

		StorageVersion::new(3).put::<Pallet<T>>();

		Weight::max_value()
	} else {
		log::warn!(
			target: "runtime::elections-phragmen",
			"Attempted to apply migration to V3 but failed because storage version is {:?}",
			storage_version,
		);
		0
	}
}

/// Migrate from the old legacy voting bond (fixed) to the new one (per-vote dynamic).
pub fn migrate_voters_to_recorded_deposit<V: V2ToV3, T: Config>(old_deposit: V::Balance) {
	<Voting<V, T>>::translate::<(V::Balance, Vec<V::AccountId>), _>(|_who, (stake, votes)| {
		Some(Voter { votes, stake, deposit: old_deposit })
	});

	log::info!(
		target: "runtime::elections-phragmen",
		"migrated {} voter accounts.",
		<Voting<V, T>>::iter().count(),
	);
}

/// Migrate all candidates to recorded deposit.
pub fn migrate_candidates_to_recorded_deposit<V: V2ToV3, T: Config>(old_deposit: V::Balance) {
	let _ = <Candidates<V, T>>::translate::<Vec<V::AccountId>, _>(|maybe_old_candidates| {
		maybe_old_candidates.map(|old_candidates| {
			log::info!(
				target: "runtime::elections-phragmen",
				"migrated {} candidate accounts.",
				old_candidates.len(),
			);
			old_candidates.into_iter().map(|c| (c, old_deposit)).collect::<Vec<_>>()
		})
	});
}

/// Migrate all members to recorded deposit.
pub fn migrate_members_to_recorded_deposit<V: V2ToV3, T: Config>(old_deposit: V::Balance) {
	let _ = <Members<V, T>>::translate::<Vec<(V::AccountId, V::Balance)>, _>(|maybe_old_members| {
		maybe_old_members.map(|old_members| {
			log::info!(
				target: "runtime::elections-phragmen",
				"migrated {} member accounts.",
				old_members.len(),
			);
			old_members
				.into_iter()
				.map(|(who, stake)| SeatHolder { who, stake, deposit: old_deposit })
				.collect::<Vec<_>>()
		})
	});
}

/// Migrate all runners-up to recorded deposit.
pub fn migrate_runners_up_to_recorded_deposit<V: V2ToV3, T: Config>(old_deposit: V::Balance) {
	let _ = <RunnersUp<V, T>>::translate::<Vec<(V::AccountId, V::Balance)>, _>(
		|maybe_old_runners_up| {
			maybe_old_runners_up.map(|old_runners_up| {
				log::info!(
					target: "runtime::elections-phragmen",
					"migrated {} runner-up accounts.",
					old_runners_up.len(),
				);
				old_runners_up
					.into_iter()
					.map(|(who, stake)| SeatHolder { who, stake, deposit: old_deposit })
					.collect::<Vec<_>>()
			})
		},
	);
}<|MERGE_RESOLUTION|>--- conflicted
+++ resolved
@@ -48,45 +48,26 @@
 }
 
 #[frame_support::storage_alias]
-<<<<<<< HEAD
-type Candidates<V, T> =
-	Value<Pallet<T: Config>, Vec<(<V as V2ToV3>::AccountId, <V as V2ToV3>::Balance)>, ValueQuery>;
-
-#[frame_support::storage_alias]
-type Members<V, T> = Value<
-	Pallet<T: Config>,
-=======
 type Candidates<V, T: Config> =
 	StorageValue<Pallet<T>, Vec<(<V as V2ToV3>::AccountId, <V as V2ToV3>::Balance)>, ValueQuery>;
 
 #[frame_support::storage_alias]
 type Members<V, T: Config> = StorageValue<
 	Pallet<T>,
->>>>>>> 24bea4c3
 	Vec<SeatHolder<<V as V2ToV3>::AccountId, <V as V2ToV3>::Balance>>,
 	ValueQuery,
 >;
 
 #[frame_support::storage_alias]
-<<<<<<< HEAD
-type RunnersUp<V, T> = Value<
-	Pallet<T: Config>,
-=======
 type RunnersUp<V, T: Config> = StorageValue<
 	Pallet<T>,
->>>>>>> 24bea4c3
 	Vec<SeatHolder<<V as V2ToV3>::AccountId, <V as V2ToV3>::Balance>>,
 	ValueQuery,
 >;
 
 #[frame_support::storage_alias]
-<<<<<<< HEAD
-type Voting<V, T> = Map<
-	Pallet<T: Config>,
-=======
 type Voting<V, T: Config> = StorageMap<
 	Pallet<T>,
->>>>>>> 24bea4c3
 	Twox64Concat,
 	<V as V2ToV3>::AccountId,
 	Voter<<V as V2ToV3>::AccountId, <V as V2ToV3>::Balance>,
