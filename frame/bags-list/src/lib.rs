--- conflicted
+++ resolved
@@ -262,11 +262,7 @@
 impl<T: Config<I>, I: 'static> Pallet<T, I> {
 	/// Move an account from one bag to another, depositing an event on success.
 	///
-<<<<<<< HEAD
-	/// If the account changed bags, returns `Ok((from, to))`.
-=======
 	/// If the account changed bags, returns `Ok(Some((from, to)))`.
->>>>>>> 65318e27
 	pub fn do_rebag(
 		account: &T::AccountId,
 		new_score: T::Score,
@@ -277,10 +273,7 @@
 		if let Some((from, to)) = maybe_movement {
 			Self::deposit_event(Event::<T, I>::Rebagged { who: account.clone(), from, to });
 		};
-<<<<<<< HEAD
 		Self::deposit_event(Event::<T, I>::ScoreUpdated { who: account.clone(), new_score });
-=======
->>>>>>> 65318e27
 		Ok(maybe_movement)
 	}
 
@@ -318,13 +311,10 @@
 		List::<T, I>::insert(id, score)
 	}
 
-<<<<<<< HEAD
 	fn get_score(id: &T::AccountId) -> Result<T::Score, ListError> {
 		List::<T, I>::get_score(id)
 	}
 
-=======
->>>>>>> 65318e27
 	fn on_update(id: &T::AccountId, new_score: T::Score) -> Result<(), ListError> {
 		Pallet::<T, I>::do_rebag(id, new_score).map(|_| ())
 	}
