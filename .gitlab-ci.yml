# .gitlab-ci.yml
#
# substrate
#
# pipelines can be triggered manually in the web

# SAMPLE JOB TEMPLATE - This is not a complete example but is enough to build a
# simple CI job. For full documentation, visit https://docs.gitlab.com/ee/ci/yaml/
#
# my-example-job:
#   stage:                           test # One of the stages listed below this job (required)
#   image:                           paritytech/tools:latest # Any docker image (required)
#   allow_failure:                   true # Allow the pipeline to continue if this job fails (default: false)
#   needs:
#     - job:                         test-linux # Any jobs that are required to run before this job (optional)
#   variables:
#     MY_ENVIRONMENT_VARIABLE:       "some useful value" # Environment variables passed to the job (optional)
#   script:
#     - echo "List of shell commands to run in your job"
#     - echo "You can also just specify a script here, like so:"
#     - ./.maintain/gitlab/my_amazing_script.sh

stages:
  - check
  - test
  - build
  - publish
  - deploy

workflow:
  rules:
    - if: $CI_COMMIT_TAG
    - if: $CI_COMMIT_BRANCH

variables:                         &default-vars
  GIT_STRATEGY:                    fetch
  GIT_DEPTH:                       100
  CARGO_INCREMENTAL:               0
  DOCKER_OS:                       "debian:stretch"
  ARCH:                            "x86_64"
  CI_IMAGE:                        "paritytech/ci-linux:production"
  # FIXME set to release
  CARGO_UNLEASH_INSTALL_PARAMS:    "--version 1.0.0-alpha.12"
  CARGO_UNLEASH_PKG_DEF:           "--skip node node-* pallet-template pallet-example pallet-example-* subkey chain-spec-builder"
  VAULT_SERVER_URL:                "https://vault.parity-mgmt-vault.parity.io"
  VAULT_AUTH_PATH:                 "gitlab-parity-io-jwt"
  VAULT_AUTH_ROLE:                 "cicd_gitlab_parity_${CI_PROJECT_NAME}"

default:
  cache:                           {}

.collect-artifacts:                &collect-artifacts
  artifacts:
    name:                          "${CI_JOB_NAME}_${CI_COMMIT_REF_NAME}"
    when:                          on_success
    expire_in:                     7 days
    paths:
      - artifacts/

.kubernetes-env:                   &kubernetes-env
  retry:
    max: 2
    when:
      - runner_system_failure
      - unknown_failure
      - api_failure
  interruptible:                   true
  tags:
    - kubernetes-parity-build

.rust-info-script:                 &rust-info-script
  - rustup show
  - cargo --version
  - rustup +nightly show
  - cargo +nightly --version
  - sccache -s

.docker-env:                       &docker-env
  image:                           "${CI_IMAGE}"
  before_script:
    - *rust-info-script
  retry:
    max: 2
    when:
      - runner_system_failure
      - unknown_failure
      - api_failure
  interruptible:                   true
  tags:
    - linux-docker

.test-refs:                        &test-refs
  rules:
    - if: $CI_PIPELINE_SOURCE == "web"
    - if: $CI_PIPELINE_SOURCE == "schedule"
    - if: $CI_COMMIT_REF_NAME == "master"
    - if: $CI_COMMIT_REF_NAME =~ /^[0-9]+$/                         # PRs
    - if: $CI_COMMIT_REF_NAME =~ /^v[0-9]+\.[0-9]+.*$/              # i.e. v1.0, v2.1rc1

.test-refs-no-trigger:             &test-refs-no-trigger
  rules:
    - if: $CI_PIPELINE_SOURCE == "pipeline"
      when: never
    - if: $CI_PIPELINE_SOURCE == "web"
    - if: $CI_PIPELINE_SOURCE == "schedule"
    - if: $CI_COMMIT_REF_NAME == "master"
    - if: $CI_COMMIT_REF_NAME =~ /^[0-9]+$/                         # PRs
    - if: $CI_COMMIT_REF_NAME =~ /^v[0-9]+\.[0-9]+.*$/              # i.e. v1.0, v2.1rc1
    - if: $CI_COMMIT_REF_NAME =~ /^ci-release-.*$/

.test-refs-no-trigger-prs-only:   &test-refs-no-trigger-prs-only
  rules:
    - if: $CI_PIPELINE_SOURCE == "pipeline"
      when: never
    - if: $CI_PIPELINE_SOURCE == "web"
    - if: $CI_PIPELINE_SOURCE == "schedule"
    - if: $CI_COMMIT_REF_NAME =~ /^[0-9]+$/                         # PRs

.test-refs-wasmer-sandbox:                        &test-refs-wasmer-sandbox
  rules:
    - if: $CI_PIPELINE_SOURCE == "web"
    - if: $CI_PIPELINE_SOURCE == "schedule"
    - if: $CI_COMMIT_REF_NAME == "master"
      changes:
        - client/executor/**/*
        - frame/contracts/**/*
        - primitives/sandbox/**/*
    - if: $CI_COMMIT_REF_NAME =~ /^[0-9]+$/                         # PRs
      changes:
        - client/executor/**/*
        - frame/contracts/**/*
        - primitives/sandbox/**/*
    - if: $CI_COMMIT_REF_NAME =~ /^v[0-9]+\.[0-9]+.*$/              # i.e. v1.0, v2.1rc1
      changes:
        - client/executor/**/*
        - frame/contracts/**/*
        - primitives/sandbox/**/*

.build-refs:                       &build-refs
  rules:
    - if: $CI_PIPELINE_SOURCE == "pipeline"
      when: never
    - if: $CI_PIPELINE_SOURCE == "web"
    - if: $CI_PIPELINE_SOURCE == "schedule"
    - if: $CI_COMMIT_REF_NAME == "master"
    - if: $CI_COMMIT_REF_NAME =~ /^v[0-9]+\.[0-9]+.*$/              # i.e. v1.0, v2.1rc1

.nightly-pipeline:                 &nightly-pipeline
  rules:
    # this job runs only on nightly pipeline with the mentioned variable, against `master` branch
    - if: $CI_COMMIT_REF_NAME == "master" && $CI_PIPELINE_SOURCE == "schedule" && $PIPELINE == "nightly"

.merge-ref-into-master-script:     &merge-ref-into-master-script
  - if [ $CI_COMMIT_REF_NAME != "master" ]; then
      git fetch origin +master:master;
      git fetch origin +$CI_COMMIT_REF_NAME:$CI_COMMIT_REF_NAME;
      git checkout master;
      git config user.email "ci@gitlab.parity.io";
      git merge $CI_COMMIT_REF_NAME --verbose --no-edit;
    fi

.cargo-check-benches-script:       &cargo-check-benches-script
  - mkdir -p artifacts/benches/$CI_COMMIT_REF_NAME-$CI_COMMIT_SHORT_SHA
  - SKIP_WASM_BUILD=1 time cargo +nightly check --benches --all
  - 'cargo run --release -p node-bench -- ::node::import::native::sr25519::transfer_keep_alive::paritydb::small --json
    | tee artifacts/benches/$CI_COMMIT_REF_NAME-$CI_COMMIT_SHORT_SHA/::node::import::native::sr25519::transfer_keep_alive::paritydb::small.json'
  - 'cargo run --release -p node-bench -- ::trie::read::small --json
    | tee artifacts/benches/$CI_COMMIT_REF_NAME-$CI_COMMIT_SHORT_SHA/::trie::read::small.json'
  - sccache -s

#### Vault secrets
.vault-secrets:                    &vault-secrets
  secrets:
    DOCKER_HUB_USER:
      vault:                       cicd/gitlab/parity/DOCKER_HUB_USER@kv
      file:                        false
    DOCKER_HUB_PASS:
      vault:                       cicd/gitlab/parity/DOCKER_HUB_PASS@kv
      file:                        false
    GITHUB_PR_TOKEN:
      vault:                       cicd/gitlab/parity/GITHUB_PR_TOKEN@kv
      file:                        false
    AWS_ACCESS_KEY_ID:
      vault:                       cicd/gitlab/$CI_PROJECT_PATH/AWS_ACCESS_KEY_ID@kv
      file:                        false
    AWS_SECRET_ACCESS_KEY:
      vault:                       cicd/gitlab/$CI_PROJECT_PATH/AWS_SECRET_ACCESS_KEY@kv
      file:                        false
    AWX_TOKEN:
      vault:                       cicd/gitlab/$CI_PROJECT_PATH/AWX_TOKEN@kv
      file:                        false    
    CRATES_TOKEN:
      vault:                       cicd/gitlab/$CI_PROJECT_PATH/CRATES_TOKEN@kv
      file:                        false
    DOCKER_CHAOS_TOKEN:
      vault:                       cicd/gitlab/$CI_PROJECT_PATH/DOCKER_CHAOS_TOKEN@kv
      file:                        false   
    DOCKER_CHAOS_USER:
      vault:                       cicd/gitlab/$CI_PROJECT_PATH/DOCKER_CHAOS_USER@kv
      file:                        false
    GITHUB_EMAIL:
      vault:                       cicd/gitlab/$CI_PROJECT_PATH/GITHUB_EMAIL@kv
      file:                        false
    GITHUB_RELEASE_TOKEN:
      vault:                       cicd/gitlab/$CI_PROJECT_PATH/GITHUB_RELEASE_TOKEN@kv
      file:                        false
    GITHUB_TOKEN:
      vault:                       cicd/gitlab/$CI_PROJECT_PATH/GITHUB_TOKEN@kv
      file:                        false
    GITHUB_USER:
      vault:                       cicd/gitlab/$CI_PROJECT_PATH/GITHUB_USER@kv
      file:                        false
    MATRIX_ACCESS_TOKEN:
      vault:                       cicd/gitlab/$CI_PROJECT_PATH/MATRIX_ACCESS_TOKEN@kv
      file:                        false
    MATRIX_ROOM_ID:
      vault:                       cicd/gitlab/$CI_PROJECT_PATH/MATRIX_ROOM_ID@kv
      file:                        false
    PIPELINE_TOKEN:
      vault:                       cicd/gitlab/$CI_PROJECT_PATH/PIPELINE_TOKEN@kv
      file:                        false
    VALIDATOR_KEYS:
      vault:                       cicd/gitlab/$CI_PROJECT_PATH/VALIDATOR_KEYS@kv
      file:                        false
    VALIDATOR_KEYS_CHAOS:
      vault:                       cicd/gitlab/$CI_PROJECT_PATH/VALIDATOR_KEYS_CHAOS@kv
      file:                        false

#### stage:                       .pre

skip-if-draft:
  image:                           paritytech/tools:latest
  <<:                              *kubernetes-env
  <<:                              *vault-secrets
  stage:                           .pre
  rules:
    - if: $CI_PIPELINE_SOURCE == "pipeline"
      when: never
    - if: $CI_COMMIT_REF_NAME =~ /^[0-9]+$/                         # PRs
  script:
     - echo "Commit message is ${CI_COMMIT_MESSAGE}"
     - echo "Ref is ${CI_COMMIT_REF_NAME}"
     - echo "pipeline source is ${CI_PIPELINE_SOURCE}"
     - ./.maintain/gitlab/skip_if_draft.sh

#### stage:                        check

check-runtime:
  stage:                           check
  image:                           paritytech/tools:latest
  <<:                              *kubernetes-env
<<<<<<< HEAD
  <<:                              *test-refs-no-trigger-prs-only
=======
  <<:                              *vault-secrets
  rules:
    - if: $CI_COMMIT_REF_NAME =~ /^[0-9]+$/                         # PRs
>>>>>>> 49e91e2f
  variables:
    <<:                            *default-vars
    GITLAB_API:                    "https://gitlab.parity.io/api/v4"
    GITHUB_API_PROJECT:            "parity%2Finfrastructure%2Fgithub-api"
  script:
    - ./.maintain/gitlab/check_runtime.sh
  allow_failure:                   true

check-signed-tag:
  stage:                           check
  image:                           paritytech/tools:latest
  <<:                              *kubernetes-env
  <<:                              *vault-secrets
  rules:
    - if: $CI_COMMIT_REF_NAME =~ /^ci-release-.*$/
    - if: $CI_COMMIT_REF_NAME =~ /^v[0-9]+\.[0-9]+.*$/              # i.e. v1.0, v2.1rc1
  script:
    - ./.maintain/gitlab/check_signed.sh

<<<<<<< HEAD
check-line-width:
  stage:                           check
  image:                           paritytech/tools:latest
  <<:                              *kubernetes-env
  <<:                              *test-refs-no-trigger-prs-only
  script:
    - ./.maintain/gitlab/check_line_width.sh
  allow_failure:                   true

=======
>>>>>>> 49e91e2f
test-dependency-rules:
  stage:                           check
  image:                           paritytech/tools:latest
  <<:                              *kubernetes-env
  <<:                              *test-refs-no-trigger-prs-only
  script:
    - .maintain/ensure-deps.sh

test-prometheus-alerting-rules:
  stage:                           check
  image:                           paritytech/tools:latest
  <<:                              *kubernetes-env
  rules:
    - if: $CI_PIPELINE_SOURCE == "pipeline"
      when: never
    - if: $CI_COMMIT_BRANCH
      changes:
        - .gitlab-ci.yml
        - .maintain/monitoring/**/*
  script:
    - promtool check rules .maintain/monitoring/alerting-rules/alerting-rules.yaml
    - cat .maintain/monitoring/alerting-rules/alerting-rules.yaml |
        promtool test rules .maintain/monitoring/alerting-rules/alerting-rule-tests.yaml

check-polkadot-companion-status:
  stage:                           build
  image:                           paritytech/tools:latest
  <<:                              *kubernetes-env
  <<:                              *test-refs-no-trigger-prs-only
  script:
    - ./.maintain/gitlab/check_polkadot_companion_status.sh

#### stage:                        test

cargo-deny:
  stage:                           test
  <<:                              *docker-env
  <<:                              *nightly-pipeline
  script:
    - cargo deny check --hide-inclusion-graph -c .maintain/deny.toml
  after_script:
    - echo "___The complete log is in the artifacts___"
    - cargo deny check -c .maintain/deny.toml 2> deny.log
  artifacts:
    name:                          $CI_COMMIT_SHORT_SHA
    expire_in:                     3 days
    when:                          always
    paths:
      - deny.log
  # FIXME: Temorarily allow to fail.
  allow_failure:                   true

cargo-fmt:
  stage:                           test
  <<:                              *docker-env
  <<:                              *test-refs
  script:
    - cargo +nightly fmt --all -- --check

cargo-check-benches:
  stage:                           test
  <<:                              *docker-env
  <<:                              *test-refs
  <<:                              *collect-artifacts
  before_script:
    # merges in the master branch on PRs
    - *merge-ref-into-master-script
    - *rust-info-script
  script:
    - *cargo-check-benches-script

node-bench-regression-guard:
  # it's not belong to `build` semantically, but dag jobs can't depend on each other
  # within the single stage - https://gitlab.com/gitlab-org/gitlab/-/issues/30632
  # more: https://github.com/paritytech/substrate/pull/8519#discussion_r608012402
  stage:                           build
  <<:                              *docker-env
  <<:                              *test-refs-no-trigger-prs-only
  needs:
    # this is a DAG
    - job:                         cargo-check-benches
      artifacts:                   true
    # this does not work like a DAG, just polls the artifact from master
    - project:                     $CI_PROJECT_PATH
      job:                         cargo-check-benches
      ref:                         master
      artifacts:                   true
  variables:
    CI_IMAGE:                      "paritytech/node-bench-regression-guard:latest"
  before_script: [""]
  script:
    - 'node-bench-regression-guard --reference artifacts/benches/master-*
       --compare-with artifacts/benches/$CI_COMMIT_REF_NAME-$CI_COMMIT_SHORT_SHA'

cargo-check-subkey:
  stage:                           test
  <<:                              *docker-env
  <<:                              *test-refs
  script:
    - cd ./bin/utils/subkey
    - SKIP_WASM_BUILD=1 time cargo check --release
    - sccache -s

cargo-check-try-runtime:
  stage:                           test
  <<:                              *docker-env
  <<:                              *test-refs
  script:
    - time cargo check --features try-runtime
    - sccache -s

cargo-check-wasmer-sandbox:
  stage:                           test
  <<:                              *docker-env
  <<:                              *test-refs
  script:
    - time cargo check --features wasmer-sandbox
    - sccache -s

test-deterministic-wasm:
  stage:                           test
  <<:                              *docker-env
  <<:                              *test-refs
  variables:
    <<:                            *default-vars
    WASM_BUILD_NO_COLOR:           1
  script:
    # build runtime
    - cargo build --verbose --release -p node-runtime
    # make checksum
    - sha256sum target/release/wbuild/node-runtime/target/wasm32-unknown-unknown/release/node_runtime.wasm > checksum.sha256
    # clean up – FIXME: can we reuse some of the artifacts?
    - cargo clean
    # build again
    - cargo build --verbose --release -p node-runtime
    # confirm checksum
    - sha256sum -c checksum.sha256
    - sccache -s

test-linux-stable:                 &test-linux
  stage:                           test
  <<:                              *docker-env
  <<:                              *test-refs
  variables:
    <<:                            *default-vars
    # Enable debug assertions since we are running optimized builds for testing
    # but still want to have debug assertions.
    RUSTFLAGS:                     "-Cdebug-assertions=y -Dwarnings"
    RUST_BACKTRACE:                1
    WASM_BUILD_NO_COLOR:           1
  script:
    # this job runs all tests in former runtime-benchmarks, frame-staking and wasmtime tests
    - time cargo test --workspace --locked --release --verbose --features runtime-benchmarks --manifest-path bin/node/cli/Cargo.toml
    - time cargo test -p frame-support-test --features=conditional-storage --manifest-path frame/support/test/Cargo.toml --test pallet # does not reuse cache 1 min 44 sec
    - SUBSTRATE_TEST_TIMEOUT=1 time cargo test -p substrate-test-utils --release --verbose --locked -- --ignored timeout
    - sccache -s

#unleash-check:
  #stage:                           test
  #<<:                              *docker-env
  #<<:                              *test-refs-no-trigger
  #script:
    #- cargo install cargo-unleash ${CARGO_UNLEASH_INSTALL_PARAMS}
    #- cargo unleash de-dev-deps
    # Reuse build artifacts when running checks (cuts down check time by 3x)
    # TODO: Implement this optimization in cargo-unleash rather than here
    #- mkdir -p target/unleash
    #- export CARGO_TARGET_DIR=target/unleash
    #- cargo unleash check ${CARGO_UNLEASH_PKG_DEF}
  # FIXME: this job must not fail, or unleash-to-crates-io will publish broken stuff
  #allow_failure:                   true

test-frame-examples-compile-to-wasm:
  # into one job
  stage:                           test
  <<:                              *docker-env
  <<:                              *test-refs
  variables:
    <<:                            *default-vars
    # Enable debug assertions since we are running optimized builds for testing
    # but still want to have debug assertions.
    RUSTFLAGS:                     "-Cdebug-assertions=y"
    RUST_BACKTRACE: 1
  script:
    - cd frame/example-offchain-worker/
    - cargo +nightly build --target=wasm32-unknown-unknown --no-default-features
    - cd ../example
    - cargo +nightly build --target=wasm32-unknown-unknown --no-default-features
    - sccache -s

test-linux-stable-int:
  <<:                              *test-linux
  stage:                           test
  script:
    - echo "___Logs will be partly shown at the end in case of failure.___"
    - echo "___Full log will be saved to the job artifacts only in case of failure.___"
    - WASM_BUILD_NO_COLOR=1
      RUST_LOG=sync=trace,consensus=trace,client=trace,state-db=trace,db=trace,forks=trace,state_db=trace,storage_cache=trace
        time cargo test -p node-cli --release --verbose --locked -- --ignored
        &> ${CI_COMMIT_SHORT_SHA}_int_failure.log
    - sccache -s
  after_script:
    - awk '/FAILED|^error\[/,0' ${CI_COMMIT_SHORT_SHA}_int_failure.log
  artifacts:
    name:                          $CI_COMMIT_SHORT_SHA
    when:                          on_failure
    expire_in:                     3 days
    paths:
      - ${CI_COMMIT_SHORT_SHA}_int_failure.log

check-tracing:
  stage:                           test
  <<:                              *docker-env
  <<:                              *test-refs
  script:
    # with-tracing must be explicitly activated, we run a test to ensure this works as expected in both cases
    - time cargo +nightly test --manifest-path primitives/tracing/Cargo.toml --no-default-features
    - time cargo +nightly test --manifest-path primitives/tracing/Cargo.toml --no-default-features --features=with-tracing
    - sccache -s

test-full-crypto-feature:
  stage:                           test
  <<:                              *docker-env
  <<:                              *test-refs
  variables:
    <<:                            *default-vars
    # Enable debug assertions since we are running optimized builds for testing
    # but still want to have debug assertions.
    RUSTFLAGS:                     "-Cdebug-assertions=y"
    RUST_BACKTRACE: 1
  script:
    - cd primitives/core/
    - time cargo +nightly build --verbose --no-default-features --features full_crypto
    - cd ../application-crypto
    - time cargo +nightly build --verbose --no-default-features --features full_crypto
    - sccache -s

test-wasmer-sandbox:
  stage:                           test
  <<:                              *docker-env
  <<:                              *test-refs-wasmer-sandbox
  variables:
    <<:                            *default-vars
  script:
    - time cargo test --release --features runtime-benchmarks,wasmer-sandbox,disable-ui-tests
    - sccache -s

cargo-check-macos:
  stage:                           test
  # shell runner on mac ignores the image set in *docker-env
  <<:                              *docker-env
  <<:                              *test-refs-no-trigger
  script:
    - SKIP_WASM_BUILD=1 time cargo check --release
    - sccache -s
  tags:
    - osx

#### stage:                        build

<<<<<<< HEAD
check-polkadot-companion-build:
  stage:                           build
  <<:                              *docker-env
  <<:                              *test-refs-no-trigger-prs-only
=======
check-polkadot-companion-status:
  stage:                           build
  image:                           paritytech/tools:latest
  <<:                              *kubernetes-env
  <<:                              *vault-secrets
  rules:
    - if: $CI_COMMIT_REF_NAME =~ /^[0-9]+$/                         # PRs
  script:
    - ./.maintain/gitlab/check_polkadot_companion_status.sh

check-polkadot-companion-build:
  stage:                           build
  <<:                              *docker-env
  <<:                              *test-refs-no-trigger
  <<:                              *vault-secrets
  needs:
    - job:                         test-linux-stable-int
      artifacts:                   false
>>>>>>> 49e91e2f
  script:
    - ./.maintain/gitlab/check_polkadot_companion_build.sh
  after_script:
    - cd polkadot && git rev-parse --abbrev-ref HEAD
  allow_failure:                   true

<<<<<<< HEAD
test-browser-node:
  stage:                           build
  <<:                              *docker-env
  <<:                              *test-refs
  variables:
    <<:                                         *default-vars
    CHROMEDRIVER_ARGS:                          "--log-level=INFO --whitelisted-ips=127.0.0.1"
    CARGO_TARGET_WASM32_UNKNOWN_UNKNOWN_RUNNER: "wasm-bindgen-test-runner"
    WASM_BINDGEN_TEST_TIMEOUT:                  120
  script:
    - cargo +nightly test --target wasm32-unknown-unknown -p node-browser-testing

=======
>>>>>>> 49e91e2f
build-linux-substrate:             &build-binary
  stage:                           build
  <<:                              *collect-artifacts
  <<:                              *docker-env
  <<:                              *build-refs
  before_script:
    - mkdir -p ./artifacts/substrate/
  script:
    - WASM_BUILD_NO_COLOR=1 time cargo build --release --verbose
    - mv ./target/release/substrate ./artifacts/substrate/.
    - echo -n "Substrate version = "
    - if [ "${CI_COMMIT_TAG}" ]; then
        echo "${CI_COMMIT_TAG}" | tee ./artifacts/substrate/VERSION;
      else
        ./artifacts/substrate/substrate --version |
          sed -n -E 's/^substrate ([0-9.]+.*-[0-9a-f]{7,13})-.*$/\1/p' |
            tee ./artifacts/substrate/VERSION;
      fi
    - sha256sum ./artifacts/substrate/substrate | tee ./artifacts/substrate/substrate.sha256
    - printf '\n# building node-template\n\n'
    - ./.maintain/node-template-release.sh ./artifacts/substrate/substrate-node-template.tar.gz
    - cp -r .maintain/docker/substrate.Dockerfile ./artifacts/substrate/
    - sccache -s

build-linux-subkey:                &build-subkey
  stage:                           build
  <<:                              *collect-artifacts
  <<:                              *docker-env
  <<:                              *build-refs
  before_script:
    - mkdir -p ./artifacts/subkey
  script:
    - cd ./bin/utils/subkey
    - SKIP_WASM_BUILD=1 time cargo build --release --verbose
    - cd -
    - mv ./target/release/subkey ./artifacts/subkey/.
    - echo -n "Subkey version = "
    - ./artifacts/subkey/subkey --version |
        sed -n -E 's/^subkey ([0-9.]+.*)/\1/p' |
          tee ./artifacts/subkey/VERSION;
    - sha256sum ./artifacts/subkey/subkey | tee ./artifacts/subkey/subkey.sha256
    - cp -r .maintain/docker/subkey.Dockerfile ./artifacts/subkey/
    - sccache -s

build-macos-subkey:
  <<:                              *build-subkey
  tags:
    - osx

build-rustdoc:
  stage:                           build
  <<:                              *docker-env
  <<:                              *test-refs
  variables:
    <<:                            *default-vars
    SKIP_WASM_BUILD:               1
    DOC_INDEX_PAGE:                "sc_service/index.html" # default redirected page
  artifacts:
    name:                          "${CI_JOB_NAME}_${CI_COMMIT_REF_NAME}-doc"
    when:                          on_success
    expire_in:                     7 days
    paths:
    - ./crate-docs/
  script:
    # FIXME: it fails with `RUSTDOCFLAGS="-Dwarnings"`
    - RUSTDOCFLAGS="--html-in-header $(pwd)/.maintain/rustdoc-header.html"
        time cargo +nightly doc --no-deps --workspace --all-features --verbose
    - rm -f ./target/doc/.lock
    - mv ./target/doc ./crate-docs
    # FIXME: remove me after CI image gets nonroot
    - chown -R nonroot:nonroot ./crate-docs
    - echo "<meta http-equiv=refresh content=0;url=${DOC_INDEX_PAGE}>" > ./crate-docs/index.html
    - sccache -s

#### stage:                        publish

.build-push-docker-image:          &build-push-docker-image
  <<:                              *kubernetes-env
  <<:                              *vault-secrets
  image:                           quay.io/buildah/stable
  variables:                       &docker-build-vars
    <<:                            *default-vars
    GIT_STRATEGY:                  none
    DOCKERFILE:                    $PRODUCT.Dockerfile
    IMAGE_NAME:                    docker.io/parity/$PRODUCT
  before_script:
    - cd ./artifacts/$PRODUCT/
    - VERSION="$(cat ./VERSION)"
    - echo "${PRODUCT} version = ${VERSION}"
    - test -z "${VERSION}" && exit 1
  script:
    - test "$DOCKER_HUB_USER" -a "$DOCKER_HUB_PASS" ||
        ( echo "no docker credentials provided"; exit 1 )
    - buildah bud
        --format=docker
        --build-arg VCS_REF="${CI_COMMIT_SHA}"
        --build-arg BUILD_DATE="$(date -u '+%Y-%m-%dT%H:%M:%SZ')"
        --tag "$IMAGE_NAME:$VERSION"
        --tag "$IMAGE_NAME:latest"
        --file "$DOCKERFILE" .
    - echo "$DOCKER_HUB_PASS" |
        buildah login --username "$DOCKER_HUB_USER" --password-stdin docker.io
    - buildah info
    - buildah push --format=v2s2 "$IMAGE_NAME:$VERSION"
    - buildah push --format=v2s2 "$IMAGE_NAME:latest"
  after_script:
    - buildah logout --all
    # pass artifacts to the trigger-simnet job
    - echo "SUBSTRATE_IMAGE_NAME=${IMAGE_NAME}" | tee -a ./artifacts/$PRODUCT/build.env
    - IMAGE_TAG="$(cat ./artifacts/$PRODUCT/VERSION)"
    - echo "SUBSTRATE_IMAGE_TAG=${IMAGE_TAG}"   | tee -a ./artifacts/$PRODUCT/build.env
    - cat ./artifacts/$PRODUCT/build.env

publish-docker-substrate:
  stage:                           publish
  <<:                              *build-push-docker-image
  <<:                              *build-refs
  variables:
    <<:                            *docker-build-vars
    PRODUCT:                       substrate
  artifacts:
    reports:
      # this artifact is used in trigger-simnet job
      # https://docs.gitlab.com/ee/ci/multi_project_pipelines.html#with-variable-inheritance
      dotenv: ./artifacts/substrate/build.env

publish-docker-subkey:
  stage:                           publish
  <<:                              *build-push-docker-image
  <<:                              *build-refs
  variables:
    <<:                            *docker-build-vars
    PRODUCT:                       subkey

publish-s3-release:
  stage:                           publish
  <<:                              *build-refs
  <<:                              *kubernetes-env
<<<<<<< HEAD
=======
  <<:                              *vault-secrets
  needs:
    - job:                         build-linux-substrate
      artifacts:                   true
    - job:                         build-linux-subkey
      artifacts:                   true
>>>>>>> 49e91e2f
  image:                           paritytech/awscli:latest
  variables:
    GIT_STRATEGY:                  none
    BUCKET:                        "releases.parity.io"
    PREFIX:                        "substrate/${ARCH}-${DOCKER_OS}"
  script:
    - aws s3 sync ./artifacts/ s3://${BUCKET}/${PREFIX}/$(cat ./artifacts/substrate/VERSION)/
    - echo "update objects in latest path"
    - aws s3 sync s3://${BUCKET}/${PREFIX}/$(cat ./artifacts/substrate/VERSION)/ s3://${BUCKET}/${PREFIX}/latest/
  after_script:
    - aws s3 ls s3://${BUCKET}/${PREFIX}/latest/
        --recursive --human-readable --summarize

publish-rustdoc:
  stage:                           publish
<<<<<<< HEAD
  image:                           paritytech/awscli:latest
  allow_failure:                   true
  <<:                              *build-refs
=======
>>>>>>> 49e91e2f
  <<:                              *kubernetes-env
  <<:                              *vault-secrets
  image:                           node:16
  variables:
    GIT_DEPTH:                     100
    # --- Following variables are for rustdocs deployment ---
    # Space separated values of branches and tags to generate rustdocs
    RUSTDOCS_DEPLOY_REFS:          "master monthly-2021-09+1 monthly-2021-08 v3.0.0"
    # Location of the docs index template
    INDEX_TPL:                     ".maintain/docs-index-tpl.ejs"
    # Where the `/latest` symbolic link links to. One of the $RUSTDOCS_DEPLOY_REFS value.
    LATEST:                        "monthly-2021-09+1"
  rules:
    - if: $CI_PIPELINE_SOURCE == "pipeline"
      when: never
    - if: $CI_PIPELINE_SOURCE == "web" && $CI_COMMIT_REF_NAME == "master"
    - if: $CI_COMMIT_REF_NAME == "master"
    - if: $CI_COMMIT_REF_NAME =~ /^monthly-20[0-9]{2}-[0-9]{2}.*$/  # to support: monthly-2021-09+1
    - if: $CI_COMMIT_REF_NAME =~ /^v[0-9]+\.[0-9]+.*$/              # i.e. v1.0, v2.1rc1
  # `needs:` can be removed after CI image gets nonroot. In this case `needs:` stops other
  # artifacts from being dowloaded by this job.
  needs:
    - job:                         build-rustdoc
      artifacts:                   true
  script:
    # If $CI_COMMIT_REF_NAME doesn't match one of $RUSTDOCS_DEPLOY_REFS space-separated values, we
    # exit immediately.
    # Putting spaces at the front and back to ensure we are not matching just any substring, but the
    # whole space-separated value.
    - '[[ " ${RUSTDOCS_DEPLOY_REFS} " =~ " ${CI_COMMIT_REF_NAME} " ]] || exit 0'
    - rm -rf /tmp/*
    # Set git config
    - rm -rf .git/config
    - git config user.email "devops-team@parity.io"
    - git config user.name "${GITHUB_USER}"
    - git config remote.origin.url "https://${GITHUB_TOKEN}@github.com/paritytech/${CI_PROJECT_NAME}.git"
    - git config remote.origin.fetch "+refs/heads/*:refs/remotes/origin/*"
    - git fetch origin gh-pages
    # Install `ejs` and generate index.html based on RUSTDOCS_DEPLOY_REFS
    - yarn global add ejs
    - 'ejs ${INDEX_TPL} -i "{\"deploy_refs\":\"${RUSTDOCS_DEPLOY_REFS}\",\"repo_name\":\"${CI_PROJECT_NAME}\",\"latest\":\"${LATEST}\"}" > /tmp/index.html'
    # Save README and docs
    - cp -r ./crate-docs/ /tmp/doc/
    - cp README.md /tmp/doc/
    - git checkout gh-pages
    # Remove directories no longer necessary, as specified in $RUSTDOCS_DEPLOY_REFS.
    # Also ensure $RUSTDOCS_DEPLOY_REFS is non-space
    - if [[ ! -z ${RUSTDOCS_DEPLOY_REFS// } ]]; then
        for FILE in *; do
          if [[ ! " $RUSTDOCS_DEPLOY_REFS " =~ " $FILE " ]]; then
            echo "Removing ${FILE}..."
            rm -rf $FILE
          fi
        done
      fi
    # Move the index page & built back
    - mv -f /tmp/index.html .
    # Ensure the destination dir doesn't exist.
    - rm -rf ${CI_COMMIT_REF_NAME}
    - mv -f /tmp/doc ${CI_COMMIT_REF_NAME}
    # Add the symlink
    - '[[ -e "$LATEST" ]] && ln -sf "${LATEST}" latest'
    # Upload files
    - git add --all --force
    # `git commit` has an exit code of > 0 if there is nothing to commit.
    # This causes GitLab to exit immediately and marks this job failed.
    # We don't want to mark the entire job failed if there's nothing to
    # publish though, hence the `|| true`.
    - git commit -m "___Updated docs for ${CI_COMMIT_REF_NAME}___" ||
        echo "___Nothing to commit___"
    - git push origin gh-pages --force
  after_script:
    - rm -rf .git/ ./*

publish-draft-release:
  stage:                           publish
  <<:                              *vault-secrets
  image:                           paritytech/tools:latest
  rules:
    - if: $CI_COMMIT_REF_NAME =~ /^ci-release-.*$/
    - if: $CI_COMMIT_REF_NAME =~ /^v[0-9]+\.[0-9]+.*$/              # i.e. v1.0, v2.1rc1
  script:
    - ./.maintain/gitlab/publish_draft_release.sh
  allow_failure:                   true

unleash-to-crates-io:
  stage:                           publish
  <<:                              *docker-env
  <<:                              *vault-secrets
  rules:
    - if: $CI_COMMIT_REF_NAME =~ /^ci-release-.*$/
    # FIXME: wait until https://github.com/paritytech/cargo-unleash/issues/50 is fixed, also
    # remove allow_failure: true on the check job
    # - if: $CI_COMMIT_REF_NAME =~ /^v[0-9]+\.[0-9]+.*$/              # i.e. v1.0, v2.1rc1
  script:
    - cargo install cargo-unleash ${CARGO_UNLEASH_INSTALL_PARAMS}
    - cargo unleash em-dragons --no-check --owner github:paritytech:core-devs ${CARGO_UNLEASH_PKG_DEF}
  allow_failure:                   true

#### stage:                        deploy

deploy-prometheus-alerting-rules:
  stage:                           deploy
  needs:
    # It's OK running this job right after test-prometheus-alerting-rules passes
    - job:                         test-prometheus-alerting-rules
      artifacts:                   false
  allow_failure:                   true
  trigger:
    project:  parity/infrastructure/cloud-infra
  variables:
    SUBSTRATE_CI_COMMIT_NAME:      "${CI_COMMIT_REF_NAME}"
    SUBSTRATE_CI_COMMIT_REF:       "${CI_COMMIT_SHORT_SHA}"
    UPSTREAM_TRIGGER_PROJECT:      "${CI_PROJECT_PATH}"
  rules:
    - if: $CI_PIPELINE_SOURCE == "pipeline"
      when: never
    - if: $CI_COMMIT_REF_NAME == "master"
      changes:
        - .gitlab-ci.yml
        - .maintain/monitoring/**/*

# Runs "quick" and "long" tests on nightly schedule and on commit / merge to master
# A "quick" test is a smoke test where basic check-expect tests run by
# checking values from metrics exposed by the app.
# A "long" test is the load testing where we send 50K transactions into the 
# network and check if all completed successfully
simnet-tests:
  stage:                           deploy
  image:                           docker.io/paritytech/simnet:${SIMNET_REF}
  <<:                              *kubernetes-env
  <<:                              *vault-secrets
  rules:
    - if: $CI_PIPELINE_SOURCE == "pipeline"
      when: never
    - if: $CI_PIPELINE_SOURCE == "web" && $CI_COMMIT_REF_NAME == "master"
    - if: $CI_COMMIT_REF_NAME == "master"
<<<<<<< HEAD
  # FIXME: check if it gets an artifact from publish-docker-substrate
  # needs:
  #   - job:                         publish-docker-substrate
  # `build.env` brings here `$IMAGE_NAME` and `$IMAGE_TAG` (`$VERSION` here,
  # i.e. `2643-0.8.29-5f689e0a-6b24dc54`).
  variables:
    TRGR_PROJECT:                  ${CI_PROJECT_NAME}
    TRGR_REF:                      ${CI_COMMIT_REF_NAME}
    # Simnet project ID
    DWNSTRM_ID:                    332
  script:
    # API trigger for a Simnet job
    - .maintain/gitlab/trigger_pipeline.sh --simnet-version=${SIMNET_REF}
=======
  needs:
    - job:                         publish-docker-substrate
  # variables:
  # `build.env` brings here `${SUBSTRATE_IMAGE_NAME}` and `${SUBSTRATE_IMAGE_TAG}`
  # (`$VERSION` here, # i.e. `2643-0.8.29-5f689e0a-6b24dc54`).
  # ${SIMNET_REF} is a gitlab variable
  before_script:
    - echo "Simnet Tests Config
      docker.io/paritytech/simnet:${SIMNET_REF}
      ${SUBSTRATE_IMAGE_NAME} ${SUBSTRATE_IAMGE_TAG}"
  script:
    - /home/nonroot/simnet/gurke/scripts/run-test-environment-manager.sh
        --github-remote-dir="https://github.com/paritytech/substrate/tree/master/simnet_tests"
        --config="simnet_tests/configs/default_local_testnet.toml"
        --image="${SUBSTRATE_IMAGE_NAME}:${SUBSTRATE_IMAGE_TAG}"
  retry: 2
  tags:
    - parity-simnet
>>>>>>> 49e91e2f
<|MERGE_RESOLUTION|>--- conflicted
+++ resolved
@@ -249,13 +249,9 @@
   stage:                           check
   image:                           paritytech/tools:latest
   <<:                              *kubernetes-env
-<<<<<<< HEAD
-  <<:                              *test-refs-no-trigger-prs-only
-=======
   <<:                              *vault-secrets
   rules:
     - if: $CI_COMMIT_REF_NAME =~ /^[0-9]+$/                         # PRs
->>>>>>> 49e91e2f
   variables:
     <<:                            *default-vars
     GITLAB_API:                    "https://gitlab.parity.io/api/v4"
@@ -275,18 +271,6 @@
   script:
     - ./.maintain/gitlab/check_signed.sh
 
-<<<<<<< HEAD
-check-line-width:
-  stage:                           check
-  image:                           paritytech/tools:latest
-  <<:                              *kubernetes-env
-  <<:                              *test-refs-no-trigger-prs-only
-  script:
-    - ./.maintain/gitlab/check_line_width.sh
-  allow_failure:                   true
-
-=======
->>>>>>> 49e91e2f
 test-dependency-rules:
   stage:                           check
   image:                           paritytech/tools:latest
@@ -547,12 +531,6 @@
 
 #### stage:                        build
 
-<<<<<<< HEAD
-check-polkadot-companion-build:
-  stage:                           build
-  <<:                              *docker-env
-  <<:                              *test-refs-no-trigger-prs-only
-=======
 check-polkadot-companion-status:
   stage:                           build
   image:                           paritytech/tools:latest
@@ -571,28 +549,12 @@
   needs:
     - job:                         test-linux-stable-int
       artifacts:                   false
->>>>>>> 49e91e2f
   script:
     - ./.maintain/gitlab/check_polkadot_companion_build.sh
   after_script:
     - cd polkadot && git rev-parse --abbrev-ref HEAD
   allow_failure:                   true
 
-<<<<<<< HEAD
-test-browser-node:
-  stage:                           build
-  <<:                              *docker-env
-  <<:                              *test-refs
-  variables:
-    <<:                                         *default-vars
-    CHROMEDRIVER_ARGS:                          "--log-level=INFO --whitelisted-ips=127.0.0.1"
-    CARGO_TARGET_WASM32_UNKNOWN_UNKNOWN_RUNNER: "wasm-bindgen-test-runner"
-    WASM_BINDGEN_TEST_TIMEOUT:                  120
-  script:
-    - cargo +nightly test --target wasm32-unknown-unknown -p node-browser-testing
-
-=======
->>>>>>> 49e91e2f
 build-linux-substrate:             &build-binary
   stage:                           build
   <<:                              *collect-artifacts
@@ -731,15 +693,12 @@
   stage:                           publish
   <<:                              *build-refs
   <<:                              *kubernetes-env
-<<<<<<< HEAD
-=======
   <<:                              *vault-secrets
   needs:
     - job:                         build-linux-substrate
       artifacts:                   true
     - job:                         build-linux-subkey
       artifacts:                   true
->>>>>>> 49e91e2f
   image:                           paritytech/awscli:latest
   variables:
     GIT_STRATEGY:                  none
@@ -755,12 +714,6 @@
 
 publish-rustdoc:
   stage:                           publish
-<<<<<<< HEAD
-  image:                           paritytech/awscli:latest
-  allow_failure:                   true
-  <<:                              *build-refs
-=======
->>>>>>> 49e91e2f
   <<:                              *kubernetes-env
   <<:                              *vault-secrets
   image:                           node:16
@@ -898,21 +851,6 @@
       when: never
     - if: $CI_PIPELINE_SOURCE == "web" && $CI_COMMIT_REF_NAME == "master"
     - if: $CI_COMMIT_REF_NAME == "master"
-<<<<<<< HEAD
-  # FIXME: check if it gets an artifact from publish-docker-substrate
-  # needs:
-  #   - job:                         publish-docker-substrate
-  # `build.env` brings here `$IMAGE_NAME` and `$IMAGE_TAG` (`$VERSION` here,
-  # i.e. `2643-0.8.29-5f689e0a-6b24dc54`).
-  variables:
-    TRGR_PROJECT:                  ${CI_PROJECT_NAME}
-    TRGR_REF:                      ${CI_COMMIT_REF_NAME}
-    # Simnet project ID
-    DWNSTRM_ID:                    332
-  script:
-    # API trigger for a Simnet job
-    - .maintain/gitlab/trigger_pipeline.sh --simnet-version=${SIMNET_REF}
-=======
   needs:
     - job:                         publish-docker-substrate
   # variables:
@@ -930,5 +868,4 @@
         --image="${SUBSTRATE_IMAGE_NAME}:${SUBSTRATE_IMAGE_TAG}"
   retry: 2
   tags:
-    - parity-simnet
->>>>>>> 49e91e2f
+    - parity-simnet