// This file is part of Substrate.

// Copyright (C) 2017-2022 Parity Technologies (UK) Ltd.
// SPDX-License-Identifier: Apache-2.0

// Licensed under the Apache License, Version 2.0 (the "License");
// you may not use this file except in compliance with the License.
// You may obtain a copy of the License at
//
// 	http://www.apache.org/licenses/LICENSE-2.0
//
// Unless required by applicable law or agreed to in writing, software
// distributed under the License is distributed on an "AS IS" BASIS,
// WITHOUT WARRANTIES OR CONDITIONS OF ANY KIND, either express or implied.
// See the License for the specific language governing permissions and
// limitations under the License.

//! Trie-based state machine backend essence used to read values
//! from storage.

use crate::{backend::Consolidate, debug, warn, StorageKey, StorageValue};
use codec::{Codec, Decode, Encode};
use hash_db::{self, AsHashDB, HashDB, HashDBRef, Hasher, Prefix};
#[cfg(feature = "std")]
use parking_lot::RwLock;
use sp_core::storage::{ChildInfo, ChildType, StateVersion};
use sp_std::{boxed::Box, vec::Vec};
#[cfg(feature = "std")]
use sp_trie::recorder::Recorder;
use sp_trie::{
	child_delta_trie_root, delta_trie_root, empty_child_trie_root, read_child_trie_value,
	read_trie_value,
<<<<<<< HEAD
	trie_types::{TrieDBBuilder, TrieError},
	DBValue, KeySpacedDB, LayoutV0, NodeCodec, PrefixedMemoryDB, Trie, TrieDBIterator,
	TrieDBKeyIterator,
=======
	trie_types::{TrieDB, TrieError},
	DBValue, KeySpacedDB, PrefixedMemoryDB, Trie, TrieDBIterator, TrieDBKeyIterator,
>>>>>>> 46c67a84
};
#[cfg(feature = "std")]
use std::{collections::HashMap, sync::Arc};
use trie_db::{TrieCache, TrieRecorder};

// In this module, we only use layout for read operation and empty root,
// where V1 and V0 are equivalent.
use sp_trie::LayoutV1 as Layout;

#[cfg(not(feature = "std"))]
macro_rules! format {
	( $message:expr, $( $arg:expr )* ) => {
		{
			$( let _ = &$arg; )*
			crate::DefaultError
		}
	};
}

type Result<V> = sp_std::result::Result<V, crate::DefaultError>;

/// Patricia trie-based storage trait.
pub trait Storage<H: Hasher>: Send + Sync {
	/// Get a trie node.
	fn get(&self, key: &H::Out, prefix: Prefix) -> Result<Option<DBValue>>;
}

/// Local cache for child root.
#[cfg(feature = "std")]
pub(crate) struct Cache<H> {
	pub child_root: HashMap<Vec<u8>, Option<H>>,
}

#[cfg(feature = "std")]
impl<H> Cache<H> {
	fn new() -> Self {
		Cache { child_root: HashMap::new() }
	}
}

/// Patricia trie-based pairs storage essence.
pub struct TrieBackendEssence<S: TrieBackendStorage<H>, H: Hasher> {
	storage: S,
	root: H::Out,
	empty: H::Out,
	#[cfg(feature = "std")]
<<<<<<< HEAD
	pub(crate) cache: Arc<RwLock<Cache>>,
	#[cfg(feature = "std")]
	trie_node_cache: Option<sp_trie::cache::LocalTrieNodeCache<H>>,
	#[cfg(feature = "std")]
	recorder: Option<Recorder<H>>,
=======
	pub(crate) cache: Arc<RwLock<Cache<H::Out>>>,
>>>>>>> 46c67a84
}

impl<S: TrieBackendStorage<H>, H: Hasher> TrieBackendEssence<S, H> {
	/// Create new trie-based backend.
	pub fn new(storage: S, root: H::Out) -> Self {
		TrieBackendEssence {
			storage,
			root,
			empty: H::hash(&[0u8]),
			#[cfg(feature = "std")]
			cache: Arc::new(RwLock::new(Cache::new())),
			#[cfg(feature = "std")]
			trie_node_cache: None,
			#[cfg(feature = "std")]
			recorder: None,
		}
	}

	/// Create new trie-based backend.
	#[cfg(feature = "std")]
	pub fn new_with_cache_and_recorder(
		storage: S,
		root: H::Out,
		cache: Option<sp_trie::cache::LocalTrieNodeCache<H>>,
		recorder: Option<Recorder<H>>,
	) -> Self {
		TrieBackendEssence {
			storage,
			root,
			empty: H::hash(&[0u8]),
			#[cfg(feature = "std")]
			cache: Arc::new(RwLock::new(Cache::new())),
			trie_node_cache: cache,
			recorder,
		}
	}

	/// Get backend storage reference.
	pub fn backend_storage(&self) -> &S {
		&self.storage
	}

	/// Get backend storage mutable reference.
	pub fn backend_storage_mut(&mut self) -> &mut S {
		&mut self.storage
	}

	/// Get trie root.
	pub fn root(&self) -> &H::Out {
		&self.root
	}

	/// Set trie root. This is useful for testing.
	pub fn set_root(&mut self, root: H::Out) {
		// If root did change so can have cached content.
		self.reset_cache();
		self.root = root;
	}

	#[cfg(feature = "std")]
	fn reset_cache(&mut self) {
		self.cache = Arc::new(RwLock::new(Cache::new()));
	}

	#[cfg(not(feature = "std"))]
	fn reset_cache(&mut self) {}

	/// Consumes self and returns underlying storage.
	pub fn into_storage(self) -> S {
		self.storage
	}

	/// Call the given closure passing it the recorder and the cache.
	///
	/// If the given `storage_root` is `None`, `self.root` will be used.
	#[cfg(feature = "std")]
	fn with_recorder_and_cache<R>(
		&self,
		storage_root: Option<H::Out>,
		callback: impl FnOnce(
			Option<&mut dyn TrieRecorder<H::Out>>,
			Option<&mut dyn TrieCache<NodeCodec<H>>>,
		) -> R,
	) -> R {
		let mut recorder = self.recorder.as_ref().map(|r| r.as_trie_recorder());
		let recorder = recorder.as_deref_mut().map(|r| r as _);

		let mut cache = self
			.trie_node_cache
			.as_ref()
			.map(|c| c.as_trie_db_cache(storage_root.unwrap_or_else(|| self.root)));
		let cache = cache.as_mut().map(|c| c as _);

		callback(recorder, cache)
	}

	#[cfg(not(feature = "std"))]
	fn with_recorder_and_cache<R>(
		&self,
		storage_root: Option<H::Out>,
		callback: impl FnOnce(
			Option<&mut dyn TrieRecorder<H::Out>>,
			Option<&mut dyn TrieCache<NodeCodec<H>>>,
		) -> R,
	) -> R {
		callback(None, None)
	}

	/// Call the given closure passing it the recorder and the cache.
	///
	/// This function must only be used when the operation in `callback` is
	/// calculating a `storage_root`. It is expected that `callback` returns
	/// the new storage root. This is required to register the changes in the cache
	/// for the correct storage root.
	#[cfg(feature = "std")]
	fn with_recorder_and_cache_for_storage_root<R>(
		&self,
		callback: impl FnOnce(
			Option<&mut dyn TrieRecorder<H::Out>>,
			Option<&mut dyn TrieCache<NodeCodec<H>>>,
		) -> (Option<H::Out>, R),
	) -> R {
		let mut recorder = self.recorder.as_ref().map(|r| r.as_trie_recorder());
		let recorder = recorder.as_deref_mut().map(|r| r as _);

		let result = if let Some(local_cache) = self.trie_node_cache.as_ref() {
			let mut cache = local_cache.as_trie_db_mut_cache();

			let (new_root, r) = callback(recorder, Some(&mut cache));

			if let Some(new_root) = new_root {
				cache.merge_into(local_cache, new_root);
			}

			r
		} else {
			callback(recorder, None).1
		};

		result
	}

	#[cfg(not(feature = "std"))]
	fn with_recorder_and_cache_for_storage_root<R>(
		&self,
		callback: impl FnOnce(
			Option<&mut dyn TrieRecorder<H::Out>>,
			Option<&mut dyn TrieCache<NodeCodec<H>>>,
		) -> R,
	) -> R {
		callback(None, None)
	}
}

impl<S: TrieBackendStorage<H>, H: Hasher> TrieBackendEssence<S, H>
where
	H::Out: Codec + Ord,
{
	/// Return the next key in the trie i.e. the minimum key that is strictly superior to `key` in
	/// lexicographic order.
	pub fn next_storage_key(&self, key: &[u8]) -> Result<Option<StorageKey>> {
		self.next_storage_key_from_root(&self.root, None, key)
	}

	/// Access the root of the child storage in its parent trie
	fn child_root(&self, child_info: &ChildInfo) -> Result<Option<H::Out>> {
		#[cfg(feature = "std")]
		{
			if let Some(result) = self.cache.read().child_root.get(child_info.storage_key()) {
				return Ok(*result)
			}
		}

		let result = self.storage(child_info.prefixed_storage_key().as_slice())?.map(|r| {
			let mut hash = H::Out::default();

			// root is fetched from DB, not writable by runtime, so it's always valid.
			hash.as_mut().copy_from_slice(&r[..]);

			hash
		});

		#[cfg(feature = "std")]
		{
			self.cache.write().child_root.insert(child_info.storage_key().to_vec(), result);
		}

		Ok(result)
	}

	/// Return the next key in the child trie i.e. the minimum key that is strictly superior to
	/// `key` in lexicographic order.
	pub fn next_child_storage_key(
		&self,
		child_info: &ChildInfo,
		key: &[u8],
	) -> Result<Option<StorageKey>> {
		let child_root = match self.child_root(child_info)? {
			Some(child_root) => child_root,
			None => return Ok(None),
		};

		self.next_storage_key_from_root(&child_root, Some(child_info), key)
	}

	/// Return next key from main trie or child trie by providing corresponding root.
	fn next_storage_key_from_root(
		&self,
		root: &H::Out,
		child_info: Option<&ChildInfo>,
		key: &[u8],
	) -> Result<Option<StorageKey>> {
		let dyn_eph: &dyn HashDBRef<_, _>;
		let keyspace_eph;
		if let Some(child_info) = child_info.as_ref() {
			keyspace_eph = KeySpacedDB::new(self, child_info.keyspace());
			dyn_eph = &keyspace_eph;
		} else {
			dyn_eph = self;
		}

		self.with_recorder_and_cache(Some(*root), |recorder, cache| {
			let trie = TrieDBBuilder::<H>::new(dyn_eph, root)
				.map_err(|e| format!("TrieDB creation error: {}", e))?
				.with_optional_recorder(recorder)
				.with_optional_cache(cache)
				.build();

			let mut iter = trie.key_iter().map_err(|e| format!("TrieDB iteration error: {}", e))?;

			// The key just after the one given in input, basically `key++0`.
			// Note: We are sure this is the next key if:
			// * size of key has no limit (i.e. we can always add 0 to the path),
			// * and no keys can be inserted between `key` and `key++0` (this is ensured by sp-io).
			let mut potential_next_key = Vec::with_capacity(key.len() + 1);
			potential_next_key.extend_from_slice(key);
			potential_next_key.push(0);

			iter.seek(&potential_next_key)
				.map_err(|e| format!("TrieDB iterator seek error: {}", e))?;

			let next_element = iter.next();

			let next_key = if let Some(next_element) = next_element {
				let next_key =
					next_element.map_err(|e| format!("TrieDB iterator next error: {}", e))?;
				Some(next_key)
			} else {
				None
			};

			Ok(next_key)
		})
	}

	/// Get the value of storage at given key.
	pub fn storage(&self, key: &[u8]) -> Result<Option<StorageValue>> {
		let map_e = |e| format!("Trie lookup error: {}", e);

		self.with_recorder_and_cache(None, |recorder, cache| {
			read_trie_value::<Layout<H>, _>(self, &self.root, key, recorder, cache).map_err(map_e)
		})
	}

	/// Get the value of child storage at given key.
	pub fn child_storage(
		&self,
		child_info: &ChildInfo,
		key: &[u8],
	) -> Result<Option<StorageValue>> {
		let root = match self.child_root(child_info)? {
			Some(root) => root,
			None => return Ok(None),
		};

		let map_e = |e| format!("Trie lookup error: {}", e);

		let mut child_root = H::Out::default();
		// root is fetched from DB, not writable by runtime, so it's always valid.
		child_root.as_mut().copy_from_slice(&root);

		self.with_recorder_and_cache(Some(child_root), |recorder, cache| {
			read_child_trie_value::<Layout<H>, _>(
				child_info.keyspace(),
				self,
				&root,
				key,
				recorder,
				cache,
			)
			.map_err(map_e)
		})
	}

	/// Retrieve all entries keys of storage and call `f` for each of those keys.
	/// Aborts as soon as `f` returns false.
	///
	/// Returns `true` when all keys were iterated.
	pub fn apply_to_key_values_while(
		&self,
		child_info: Option<&ChildInfo>,
		prefix: Option<&[u8]>,
		start_at: Option<&[u8]>,
		f: impl FnMut(Vec<u8>, Vec<u8>) -> bool,
		allow_missing_nodes: bool,
	) -> Result<bool> {
		let root = if let Some(child_info) = child_info.as_ref() {
			match self.child_root(child_info)? {
				Some(child_root) => child_root,
				None => return Ok(true),
			}
		} else {
			self.root
		};

		self.trie_iter_inner(&root, prefix, f, child_info, start_at, allow_missing_nodes)
	}

	/// Retrieve all entries keys of a storage and call `f` for each of those keys.
	/// Aborts as soon as `f` returns false.
	pub fn apply_to_keys_while<F: FnMut(&[u8]) -> bool>(
		&self,
		child_info: Option<&ChildInfo>,
		prefix: Option<&[u8]>,
		mut f: F,
	) {
		let root = if let Some(child_info) = child_info.as_ref() {
			match self.child_root(child_info) {
				Ok(Some(v)) => v,
				// If the child trie doesn't exist, there is no need to continue.
				Ok(None) => return,
				Err(e) => {
					debug!(target: "trie", "Error while iterating child storage: {}", e);
					return
				},
			}
		} else {
			self.root
		};

		self.trie_iter_key_inner(&root, prefix, |k| f(k), child_info)
	}

	/// Execute given closure for all keys starting with prefix.
	pub fn for_child_keys_with_prefix(
		&self,
		child_info: &ChildInfo,
		prefix: &[u8],
		mut f: impl FnMut(&[u8]),
	) {
		let root = match self.child_root(child_info) {
			Ok(Some(v)) => v,
			// If the child trie doesn't exist, there is no need to continue.
			Ok(None) => return,
			Err(e) => {
				debug!(target: "trie", "Error while iterating child storage: {}", e);
				return
			},
		};

		self.trie_iter_key_inner(
			&root,
			Some(prefix),
			|k| {
				f(k);
				true
			},
			Some(child_info),
		)
	}

	/// Execute given closure for all keys starting with prefix.
	pub fn for_keys_with_prefix<F: FnMut(&[u8])>(&self, prefix: &[u8], mut f: F) {
		self.trie_iter_key_inner(
			&self.root,
			Some(prefix),
			|k| {
				f(k);
				true
			},
			None,
		)
	}

	fn trie_iter_key_inner<F: FnMut(&[u8]) -> bool>(
		&self,
		root: &H::Out,
		prefix: Option<&[u8]>,
		mut f: F,
		child_info: Option<&ChildInfo>,
	) {
		let mut iter = move |db| -> sp_std::result::Result<(), Box<TrieError<H::Out>>> {
			self.with_recorder_and_cache(Some(*root), |recorder, cache| {
				let trie = TrieDBBuilder::<H>::new(db, root)?
					.with_optional_recorder(recorder)
					.with_optional_cache(cache)
					.build();

				let iter = if let Some(prefix) = prefix.as_ref() {
					TrieDBKeyIterator::new_prefixed(&trie, prefix)?
				} else {
					TrieDBKeyIterator::new(&trie)?
				};

				for x in iter {
					let key = x?;

					debug_assert!(prefix
						.as_ref()
						.map(|prefix| key.starts_with(prefix))
						.unwrap_or(true));

					if !f(&key) {
						break
					}
				}

				Ok(())
			})
		};

		let result = if let Some(child_info) = child_info {
			let db = KeySpacedDB::new(self, child_info.keyspace());
			iter(&db)
		} else {
			iter(self)
		};
		if let Err(e) = result {
			debug!(target: "trie", "Error while iterating by prefix: {}", e);
		}
	}

	fn trie_iter_inner<F: FnMut(Vec<u8>, Vec<u8>) -> bool>(
		&self,
		root: &H::Out,
		prefix: Option<&[u8]>,
		mut f: F,
		child_info: Option<&ChildInfo>,
		start_at: Option<&[u8]>,
		allow_missing_nodes: bool,
	) -> Result<bool> {
		let mut iter = move |db| -> sp_std::result::Result<bool, Box<TrieError<H::Out>>> {
			self.with_recorder_and_cache(Some(*root), |recorder, cache| {
				let trie = TrieDBBuilder::<H>::new(db, root)?
					.with_optional_recorder(recorder)
					.with_optional_cache(cache)
					.build();

				let prefix = prefix.unwrap_or(&[]);
				let iterator = if let Some(start_at) = start_at {
					TrieDBIterator::new_prefixed_then_seek(&trie, prefix, start_at)?
				} else {
					TrieDBIterator::new_prefixed(&trie, prefix)?
				};
				for x in iterator {
					let (key, value) = x?;

					debug_assert!(key.starts_with(prefix));

					if !f(key, value) {
						return Ok(false)
					}
				}

				Ok(true)
			})
		};

		let result = if let Some(child_info) = child_info {
			let db = KeySpacedDB::new(self, child_info.keyspace());
			iter(&db)
		} else {
			iter(self)
		};
		match result {
			Ok(completed) => Ok(completed),
			Err(e) if matches!(*e, TrieError::IncompleteDatabase(_)) && allow_missing_nodes =>
				Ok(false),
			Err(e) => Err(format!("TrieDB iteration error: {}", e)),
		}
	}

	/// Execute given closure for all key and values starting with prefix.
	pub fn for_key_values_with_prefix<F: FnMut(&[u8], &[u8])>(&self, prefix: &[u8], mut f: F) {
		let _ = self.trie_iter_inner(
			&self.root,
			Some(prefix),
			|k, v| {
				f(&k, &v);
				true
			},
			None,
			None,
			false,
		);
	}

	/// Returns all `(key, value)` pairs in the trie.
	pub fn pairs(&self) -> Vec<(StorageKey, StorageValue)> {
		let collect_all = || -> sp_std::result::Result<_, Box<TrieError<H::Out>>> {
<<<<<<< HEAD
			self.with_recorder_and_cache(None, |recorder, cache| {
				let trie = TrieDBBuilder::<H>::new(self, self.root())?
					.with_optional_cache(cache)
					.with_optional_recorder(recorder)
					.build();

				let mut v = Vec::new();
				for x in trie.iter()? {
					let (key, value) = x?;
					v.push((key.to_vec(), value.to_vec()));
				}

				Ok(v)
			})
=======
			let trie = TrieDB::<H>::new(self, &self.root)?;
			let mut v = Vec::new();
			for x in trie.iter()? {
				let (key, value) = x?;
				v.push((key.to_vec(), value.to_vec()));
			}

			Ok(v)
>>>>>>> 46c67a84
		};

		match collect_all() {
			Ok(v) => v,
			Err(e) => {
				debug!(target: "trie", "Error extracting trie values: {}", e);
				Vec::new()
			},
		}
	}

	/// Returns all keys that start with the given `prefix`.
	pub fn keys(&self, prefix: &[u8]) -> Vec<StorageKey> {
		let collect_all = || -> sp_std::result::Result<_, Box<TrieError<H::Out>>> {
<<<<<<< HEAD
			self.with_recorder_and_cache(None, |recorder, cache| {
				let trie = TrieDBBuilder::<H>::new(self, self.root())?
					.with_optional_cache(cache)
					.with_optional_recorder(recorder)
					.build();

				let mut v = Vec::new();
				for x in trie.iter()? {
					let (key, _) = x?;
					if key.starts_with(prefix) {
						v.push(key.to_vec());
					}
				}

				Ok(v)
			})
=======
			let trie = TrieDB::<H>::new(self, &self.root)?;
			let mut v = Vec::new();
			for x in trie.iter()? {
				let (key, _) = x?;
				if key.starts_with(prefix) {
					v.push(key.to_vec());
				}
			}

			Ok(v)
>>>>>>> 46c67a84
		};

		collect_all()
			.map_err(|e| debug!(target: "trie", "Error extracting trie keys: {}", e))
			.unwrap_or_default()
	}

	/// Return the storage root after applying the given `delta`.
	pub fn storage_root<'a>(
		&self,
		delta: impl Iterator<Item = (&'a [u8], Option<&'a [u8]>)>,
		state_version: StateVersion,
<<<<<<< HEAD
	) -> (H::Out, S::Overlay) {
		let mut write_overlay = S::Overlay::default();

		let root = self.with_recorder_and_cache_for_storage_root(|recorder, cache| {
			let mut eph = Ephemeral::new(self.backend_storage(), &mut write_overlay);
			let res = match state_version {
				StateVersion::V0 => delta_trie_root::<LayoutV0<H>, _, _, _, _, _>(
					&mut eph, self.root, delta, recorder, cache,
				),
				StateVersion::V1 => delta_trie_root::<sp_trie::LayoutV1<H>, _, _, _, _, _>(
					&mut eph, self.root, delta, recorder, cache,
				),
			};

			match res {
				Ok(ret) => (Some(ret), ret),
				Err(e) => {
					warn!(target: "trie", "Failed to write to trie: {}", e);
					(None, self.root)
				},
			}
		});
=======
	) -> (H::Out, S::Overlay)
	where
		H::Out: Ord,
	{
		let mut write_overlay = S::Overlay::default();
		let mut root = self.root;

		{
			let mut eph = Ephemeral::new(self.backend_storage(), &mut write_overlay);
			let res = match state_version {
				StateVersion::V0 =>
					delta_trie_root::<sp_trie::LayoutV0<H>, _, _, _, _, _>(&mut eph, root, delta),
				StateVersion::V1 =>
					delta_trie_root::<sp_trie::LayoutV1<H>, _, _, _, _, _>(&mut eph, root, delta),
			};

			match res {
				Ok(ret) => root = ret,
				Err(e) => warn!(target: "trie", "Failed to write to trie: {}", e),
			}
		}
>>>>>>> 46c67a84

		(root, write_overlay)
	}

	/// Returns the child storage root for the child trie `child_info` after applying the given
	/// `delta`.
	pub fn child_storage_root<'a>(
		&self,
		child_info: &ChildInfo,
		delta: impl Iterator<Item = (&'a [u8], Option<&'a [u8]>)>,
		state_version: StateVersion,
<<<<<<< HEAD
	) -> (H::Out, bool, S::Overlay) {
=======
	) -> (H::Out, bool, S::Overlay)
	where
		H::Out: Ord,
	{
>>>>>>> 46c67a84
		let default_root = match child_info.child_type() {
			ChildType::ParentKeyId => empty_child_trie_root::<sp_trie::LayoutV1<H>>(),
		};
		let mut write_overlay = S::Overlay::default();
		let mut root = match self.child_root(child_info) {
<<<<<<< HEAD
			Ok(value) => value
				.and_then(|r| Decode::decode(&mut &r[..]).ok())
				.unwrap_or_else(|| default_root.clone()),
=======
			Ok(Some(hash)) => hash,
			Ok(None) => default_root,
>>>>>>> 46c67a84
			Err(e) => {
				warn!(target: "trie", "Failed to read child storage root: {}", e);
				default_root.clone()
			},
		};

<<<<<<< HEAD
		self.with_recorder_and_cache_for_storage_root(|recorder, cache| {
			let mut eph = Ephemeral::new(self.backend_storage(), &mut write_overlay);
			match match state_version {
				StateVersion::V0 => child_delta_trie_root::<LayoutV0<H>, _, _, _, _, _, _>(
					child_info.keyspace(),
					&mut eph,
					root,
					delta,
					recorder,
					cache,
				),
=======
		{
			let mut eph = Ephemeral::new(self.backend_storage(), &mut write_overlay);
			match match state_version {
				StateVersion::V0 =>
					child_delta_trie_root::<sp_trie::LayoutV0<H>, _, _, _, _, _, _>(
						child_info.keyspace(),
						&mut eph,
						root,
						delta,
					),
>>>>>>> 46c67a84
				StateVersion::V1 =>
					child_delta_trie_root::<sp_trie::LayoutV1<H>, _, _, _, _, _, _>(
						child_info.keyspace(),
						&mut eph,
						root,
						delta,
<<<<<<< HEAD
						recorder,
						cache,
					),
			} {
				Ok(ret) => (Some(ret), ret),
				Err(e) => {
					warn!(target: "trie", "Failed to write to trie: {}", e);
					(None, root)
				},
			}
		});
=======
					),
			} {
				Ok(ret) => root = ret,
				Err(e) => warn!(target: "trie", "Failed to write to trie: {}", e),
			}
		}
>>>>>>> 46c67a84

		let is_default = root == default_root;

		(root, is_default, write_overlay)
	}
}

pub(crate) struct Ephemeral<'a, S: 'a + TrieBackendStorage<H>, H: 'a + Hasher> {
	storage: &'a S,
	overlay: &'a mut S::Overlay,
}

impl<'a, S: 'a + TrieBackendStorage<H>, H: 'a + Hasher> AsHashDB<H, DBValue>
	for Ephemeral<'a, S, H>
{
	fn as_hash_db<'b>(&'b self) -> &'b (dyn HashDB<H, DBValue> + 'b) {
		self
	}
	fn as_hash_db_mut<'b>(&'b mut self) -> &'b mut (dyn HashDB<H, DBValue> + 'b) {
		self
	}
}

impl<'a, S: TrieBackendStorage<H>, H: Hasher> Ephemeral<'a, S, H> {
	pub fn new(storage: &'a S, overlay: &'a mut S::Overlay) -> Self {
		Ephemeral { storage, overlay }
	}
}

impl<'a, S: 'a + TrieBackendStorage<H>, H: Hasher> hash_db::HashDB<H, DBValue>
	for Ephemeral<'a, S, H>
{
	fn get(&self, key: &H::Out, prefix: Prefix) -> Option<DBValue> {
		if let Some(val) = HashDB::get(self.overlay, key, prefix) {
			Some(val)
		} else {
			match self.storage.get(&key, prefix) {
				Ok(x) => x,
				Err(e) => {
					warn!(target: "trie", "Failed to read from DB: {}", e);
					None
				},
			}
		}
	}

	fn contains(&self, key: &H::Out, prefix: Prefix) -> bool {
		HashDB::get(self, key, prefix).is_some()
	}

	fn insert(&mut self, prefix: Prefix, value: &[u8]) -> H::Out {
		HashDB::insert(self.overlay, prefix, value)
	}

	fn emplace(&mut self, key: H::Out, prefix: Prefix, value: DBValue) {
		HashDB::emplace(self.overlay, key, prefix, value)
	}

	fn remove(&mut self, key: &H::Out, prefix: Prefix) {
		HashDB::remove(self.overlay, key, prefix)
	}
}

impl<'a, S: 'a + TrieBackendStorage<H>, H: Hasher> HashDBRef<H, DBValue> for Ephemeral<'a, S, H> {
	fn get(&self, key: &H::Out, prefix: Prefix) -> Option<DBValue> {
		HashDB::get(self, key, prefix)
	}

	fn contains(&self, key: &H::Out, prefix: Prefix) -> bool {
		HashDB::contains(self, key, prefix)
	}
}

/// Key-value pairs storage that is used by trie backend essence.
pub trait TrieBackendStorage<H: Hasher>: Send + Sync {
	/// Type of in-memory overlay.
	type Overlay: HashDB<H, DBValue> + Default + Consolidate;

	/// Get the value stored at key.
	fn get(&self, key: &H::Out, prefix: Prefix) -> Result<Option<DBValue>>;
}

impl<T: TrieBackendStorage<H>, H: Hasher> TrieBackendStorage<H> for &T {
	type Overlay = T::Overlay;

	fn get(&self, key: &H::Out, prefix: Prefix) -> Result<Option<DBValue>> {
		(*self).get(key, prefix)
	}
}

// This implementation is used by normal storage trie clients.
#[cfg(feature = "std")]
impl<H: Hasher> TrieBackendStorage<H> for Arc<dyn Storage<H>> {
	type Overlay = PrefixedMemoryDB<H>;

	fn get(&self, key: &H::Out, prefix: Prefix) -> Result<Option<DBValue>> {
		Storage::<H>::get(std::ops::Deref::deref(self), key, prefix)
	}
}

impl<H, KF> TrieBackendStorage<H> for sp_trie::GenericMemoryDB<H, KF>
where
	H: Hasher,
	KF: sp_trie::KeyFunction<H> + Send + Sync,
{
	type Overlay = Self;

	fn get(&self, key: &H::Out, prefix: Prefix) -> Result<Option<DBValue>> {
		Ok(hash_db::HashDB::get(self, key, prefix))
	}
}

impl<S: TrieBackendStorage<H>, H: Hasher> AsHashDB<H, DBValue> for TrieBackendEssence<S, H> {
	fn as_hash_db<'b>(&'b self) -> &'b (dyn HashDB<H, DBValue> + 'b) {
		self
	}
	fn as_hash_db_mut<'b>(&'b mut self) -> &'b mut (dyn HashDB<H, DBValue> + 'b) {
		self
	}
}

impl<S: TrieBackendStorage<H>, H: Hasher> HashDB<H, DBValue> for TrieBackendEssence<S, H> {
	fn get(&self, key: &H::Out, prefix: Prefix) -> Option<DBValue> {
		if *key == self.empty {
			return Some([0u8].to_vec())
		}
		match self.storage.get(&key, prefix) {
			Ok(x) => x,
			Err(e) => {
				warn!(target: "trie", "Failed to read from DB: {}", e);
				None
			},
		}
	}

	fn contains(&self, key: &H::Out, prefix: Prefix) -> bool {
		HashDB::get(self, key, prefix).is_some()
	}

	fn insert(&mut self, _prefix: Prefix, _value: &[u8]) -> H::Out {
		unimplemented!();
	}

	fn emplace(&mut self, _key: H::Out, _prefix: Prefix, _value: DBValue) {
		unimplemented!();
	}

	fn remove(&mut self, _key: &H::Out, _prefix: Prefix) {
		unimplemented!();
	}
}

impl<S: TrieBackendStorage<H>, H: Hasher> HashDBRef<H, DBValue> for TrieBackendEssence<S, H> {
	fn get(&self, key: &H::Out, prefix: Prefix) -> Option<DBValue> {
		HashDB::get(self, key, prefix)
	}

	fn contains(&self, key: &H::Out, prefix: Prefix) -> bool {
		HashDB::contains(self, key, prefix)
	}
}

#[cfg(test)]
mod test {
	use super::*;
	use sp_core::{Blake2Hasher, H256};
	use sp_trie::{
		trie_types::TrieDBMutBuilderV1 as TrieDBMutBuilder, KeySpacedDBMut, PrefixedMemoryDB,
		TrieMut,
	};

	#[test]
	fn next_storage_key_and_next_child_storage_key_work() {
		let child_info = ChildInfo::new_default(b"MyChild");
		let child_info = &child_info;
		// Contains values
		let mut root_1 = H256::default();
		// Contains child trie
		let mut root_2 = H256::default();

		let mut mdb = PrefixedMemoryDB::<Blake2Hasher>::default();
		{
			let mut trie = TrieDBMutBuilder::new(&mut mdb, &mut root_1).build();
			trie.insert(b"3", &[1]).expect("insert failed");
			trie.insert(b"4", &[1]).expect("insert failed");
			trie.insert(b"6", &[1]).expect("insert failed");
		}
		{
			let mut mdb = KeySpacedDBMut::new(&mut mdb, child_info.keyspace());
			// reuse of root_1 implicitly assert child trie root is same
			// as top trie (contents must remain the same).
			let mut trie = TrieDBMutBuilder::new(&mut mdb, &mut root_1).build();
			trie.insert(b"3", &[1]).expect("insert failed");
			trie.insert(b"4", &[1]).expect("insert failed");
			trie.insert(b"6", &[1]).expect("insert failed");
		}
		{
			let mut trie = TrieDBMutBuilder::new(&mut mdb, &mut root_2).build();
			trie.insert(child_info.prefixed_storage_key().as_slice(), root_1.as_ref())
				.expect("insert failed");
		};

		let essence_1 = TrieBackendEssence::new(mdb, root_1);

		assert_eq!(essence_1.next_storage_key(b"2"), Ok(Some(b"3".to_vec())));
		assert_eq!(essence_1.next_storage_key(b"3"), Ok(Some(b"4".to_vec())));
		assert_eq!(essence_1.next_storage_key(b"4"), Ok(Some(b"6".to_vec())));
		assert_eq!(essence_1.next_storage_key(b"5"), Ok(Some(b"6".to_vec())));
		assert_eq!(essence_1.next_storage_key(b"6"), Ok(None));

		let mdb = essence_1.backend_storage().clone();
		let essence_2 = TrieBackendEssence::new(mdb, root_2);

		assert_eq!(essence_2.next_child_storage_key(child_info, b"2"), Ok(Some(b"3".to_vec())));
		assert_eq!(essence_2.next_child_storage_key(child_info, b"3"), Ok(Some(b"4".to_vec())));
		assert_eq!(essence_2.next_child_storage_key(child_info, b"4"), Ok(Some(b"6".to_vec())));
		assert_eq!(essence_2.next_child_storage_key(child_info, b"5"), Ok(Some(b"6".to_vec())));
		assert_eq!(essence_2.next_child_storage_key(child_info, b"6"), Ok(None));
	}
}<|MERGE_RESOLUTION|>--- conflicted
+++ resolved
@@ -30,14 +30,8 @@
 use sp_trie::{
 	child_delta_trie_root, delta_trie_root, empty_child_trie_root, read_child_trie_value,
 	read_trie_value,
-<<<<<<< HEAD
-	trie_types::{TrieDBBuilder, TrieError},
-	DBValue, KeySpacedDB, LayoutV0, NodeCodec, PrefixedMemoryDB, Trie, TrieDBIterator,
-	TrieDBKeyIterator,
-=======
 	trie_types::{TrieDB, TrieError},
 	DBValue, KeySpacedDB, PrefixedMemoryDB, Trie, TrieDBIterator, TrieDBKeyIterator,
->>>>>>> 46c67a84
 };
 #[cfg(feature = "std")]
 use std::{collections::HashMap, sync::Arc};
@@ -84,15 +78,11 @@
 	root: H::Out,
 	empty: H::Out,
 	#[cfg(feature = "std")]
-<<<<<<< HEAD
-	pub(crate) cache: Arc<RwLock<Cache>>,
+	pub(crate) cache: Arc<RwLock<Cache<H::Out>>>,
 	#[cfg(feature = "std")]
 	trie_node_cache: Option<sp_trie::cache::LocalTrieNodeCache<H>>,
 	#[cfg(feature = "std")]
 	recorder: Option<Recorder<H>>,
-=======
-	pub(crate) cache: Arc<RwLock<Cache<H::Out>>>,
->>>>>>> 46c67a84
 }
 
 impl<S: TrieBackendStorage<H>, H: Hasher> TrieBackendEssence<S, H> {
@@ -593,7 +583,6 @@
 	/// Returns all `(key, value)` pairs in the trie.
 	pub fn pairs(&self) -> Vec<(StorageKey, StorageValue)> {
 		let collect_all = || -> sp_std::result::Result<_, Box<TrieError<H::Out>>> {
-<<<<<<< HEAD
 			self.with_recorder_and_cache(None, |recorder, cache| {
 				let trie = TrieDBBuilder::<H>::new(self, self.root())?
 					.with_optional_cache(cache)
@@ -608,16 +597,6 @@
 
 				Ok(v)
 			})
-=======
-			let trie = TrieDB::<H>::new(self, &self.root)?;
-			let mut v = Vec::new();
-			for x in trie.iter()? {
-				let (key, value) = x?;
-				v.push((key.to_vec(), value.to_vec()));
-			}
-
-			Ok(v)
->>>>>>> 46c67a84
 		};
 
 		match collect_all() {
@@ -632,7 +611,6 @@
 	/// Returns all keys that start with the given `prefix`.
 	pub fn keys(&self, prefix: &[u8]) -> Vec<StorageKey> {
 		let collect_all = || -> sp_std::result::Result<_, Box<TrieError<H::Out>>> {
-<<<<<<< HEAD
 			self.with_recorder_and_cache(None, |recorder, cache| {
 				let trie = TrieDBBuilder::<H>::new(self, self.root())?
 					.with_optional_cache(cache)
@@ -649,18 +627,6 @@
 
 				Ok(v)
 			})
-=======
-			let trie = TrieDB::<H>::new(self, &self.root)?;
-			let mut v = Vec::new();
-			for x in trie.iter()? {
-				let (key, _) = x?;
-				if key.starts_with(prefix) {
-					v.push(key.to_vec());
-				}
-			}
-
-			Ok(v)
->>>>>>> 46c67a84
 		};
 
 		collect_all()
@@ -673,14 +639,13 @@
 		&self,
 		delta: impl Iterator<Item = (&'a [u8], Option<&'a [u8]>)>,
 		state_version: StateVersion,
-<<<<<<< HEAD
 	) -> (H::Out, S::Overlay) {
 		let mut write_overlay = S::Overlay::default();
 
 		let root = self.with_recorder_and_cache_for_storage_root(|recorder, cache| {
 			let mut eph = Ephemeral::new(self.backend_storage(), &mut write_overlay);
 			let res = match state_version {
-				StateVersion::V0 => delta_trie_root::<LayoutV0<H>, _, _, _, _, _>(
+				StateVersion::V0 => delta_trie_root::<sp_trie::LayoutV0<H>, _, _, _, _, _>(
 					&mut eph, self.root, delta, recorder, cache,
 				),
 				StateVersion::V1 => delta_trie_root::<sp_trie::LayoutV1<H>, _, _, _, _, _>(
@@ -696,29 +661,6 @@
 				},
 			}
 		});
-=======
-	) -> (H::Out, S::Overlay)
-	where
-		H::Out: Ord,
-	{
-		let mut write_overlay = S::Overlay::default();
-		let mut root = self.root;
-
-		{
-			let mut eph = Ephemeral::new(self.backend_storage(), &mut write_overlay);
-			let res = match state_version {
-				StateVersion::V0 =>
-					delta_trie_root::<sp_trie::LayoutV0<H>, _, _, _, _, _>(&mut eph, root, delta),
-				StateVersion::V1 =>
-					delta_trie_root::<sp_trie::LayoutV1<H>, _, _, _, _, _>(&mut eph, root, delta),
-			};
-
-			match res {
-				Ok(ret) => root = ret,
-				Err(e) => warn!(target: "trie", "Failed to write to trie: {}", e),
-			}
-		}
->>>>>>> 46c67a84
 
 		(root, write_overlay)
 	}
@@ -730,38 +672,24 @@
 		child_info: &ChildInfo,
 		delta: impl Iterator<Item = (&'a [u8], Option<&'a [u8]>)>,
 		state_version: StateVersion,
-<<<<<<< HEAD
 	) -> (H::Out, bool, S::Overlay) {
-=======
-	) -> (H::Out, bool, S::Overlay)
-	where
-		H::Out: Ord,
-	{
->>>>>>> 46c67a84
 		let default_root = match child_info.child_type() {
 			ChildType::ParentKeyId => empty_child_trie_root::<sp_trie::LayoutV1<H>>(),
 		};
 		let mut write_overlay = S::Overlay::default();
 		let mut root = match self.child_root(child_info) {
-<<<<<<< HEAD
-			Ok(value) => value
-				.and_then(|r| Decode::decode(&mut &r[..]).ok())
-				.unwrap_or_else(|| default_root.clone()),
-=======
 			Ok(Some(hash)) => hash,
 			Ok(None) => default_root,
->>>>>>> 46c67a84
 			Err(e) => {
 				warn!(target: "trie", "Failed to read child storage root: {}", e);
 				default_root.clone()
 			},
 		};
 
-<<<<<<< HEAD
 		self.with_recorder_and_cache_for_storage_root(|recorder, cache| {
 			let mut eph = Ephemeral::new(self.backend_storage(), &mut write_overlay);
 			match match state_version {
-				StateVersion::V0 => child_delta_trie_root::<LayoutV0<H>, _, _, _, _, _, _>(
+				StateVersion::V0 => child_delta_trie_root::<sp_trie::LayoutV0<H>, _, _, _, _, _, _>(
 					child_info.keyspace(),
 					&mut eph,
 					root,
@@ -769,25 +697,12 @@
 					recorder,
 					cache,
 				),
-=======
-		{
-			let mut eph = Ephemeral::new(self.backend_storage(), &mut write_overlay);
-			match match state_version {
-				StateVersion::V0 =>
-					child_delta_trie_root::<sp_trie::LayoutV0<H>, _, _, _, _, _, _>(
-						child_info.keyspace(),
-						&mut eph,
-						root,
-						delta,
-					),
->>>>>>> 46c67a84
 				StateVersion::V1 =>
 					child_delta_trie_root::<sp_trie::LayoutV1<H>, _, _, _, _, _, _>(
 						child_info.keyspace(),
 						&mut eph,
 						root,
 						delta,
-<<<<<<< HEAD
 						recorder,
 						cache,
 					),
@@ -799,14 +714,6 @@
 				},
 			}
 		});
-=======
-					),
-			} {
-				Ok(ret) => root = ret,
-				Err(e) => warn!(target: "trie", "Failed to write to trie: {}", e),
-			}
-		}
->>>>>>> 46c67a84
 
 		let is_default = root == default_root;
 
